NEWS for SoftHSM -- History of user visible changes

SoftHSM develop

* SOFTHSM-84: Check that all mandatory attributes are given during
  the creation process.
* SOFTHSM-92: Enable -fvisibility=hidden on per default
* SUPPORT-137: Implement C_EncryptUpdate and C_EncryptFinal
  (Patch from Martin Paljak)

Bugfixes:
* SOFTHSM-93: Invalid C++ object recycling.
* SOFTHSM-95: umask affecting the calling application.
* SOFTHSM-97: Check if Botan has already been initialized.
* SOFTHSM-98: Handle mandatory attributes for DSA, DH, and ECDSA
  correctly.
<<<<<<< HEAD
* SUPPORT-136: softhsm2-keyconv creates files with sensitive material
  in insecure way.
=======
* SOFTHSM-99: Binary encoding of GOST values.
>>>>>>> c286f783


SoftHSM 2.0.0a2 - 2014-03-25

* SOFTHSM-68: Display a better configure message when there is a 
  version of Botan with a broken ECC/GOST/OID implementation.
* SOFTHSM-70: Improved handling of the database backend.
* SOFTHSM-71: Supporting Botan 1.11.
* SOFTHSM-76: Do not generate RSA keys smaller than 1024 bit when 
  using the Botan crypto backend.
* SOFTHSM-83: Support CKA_VALUE_BITS for CKK_DH private key object.
* SOFTHSM-85: Rename libsofthsm.so to libsofthsm2.so and prefix the
  command line utilties with softhsm2-.
* SOFTHSM-89: Use constants and not strings for signaling algorithms.
* SUPPORT-129: Possible to use an empty template in C_GenerateKey.
  The class and key type are inherited from the generation mechanism.
  Some mechanisms do however require a length attribute. [SOFTHSM-88]
* SUPPORT-131: Support RSA-PSS using SHA1, SHA224, SHA256, SHA384,
  or SHA512. [SOFTHSM-87]

Bugfixes:
* SOFTHSM-39: Fix 64 bit build on sparc sun4v.
* SOFTHSM-69: GOST did not work when you disabled ECC.
* SOFTHSM-78: Correct the attribute checks for a number of objects.
* SOFTHSM-80: Prevent segfault in OpenSSL GOST HMAC code.
* SOFTHSM-91: Fix a warning from static code analysis.
* Fixed a number of memory leaks.


SoftHSM 2.0.0a1 - 2014-02-10

This is the first alpha release of SoftHSMv2. It focuses on a higher 
level of security by encrypting sensitive information and using 
unswappable memory. There is also a more generalized crypto backend,
where you can use Botan or OpenSSL.<|MERGE_RESOLUTION|>--- conflicted
+++ resolved
@@ -14,12 +14,9 @@
 * SOFTHSM-97: Check if Botan has already been initialized.
 * SOFTHSM-98: Handle mandatory attributes for DSA, DH, and ECDSA
   correctly.
-<<<<<<< HEAD
+* SOFTHSM-99: Binary encoding of GOST values.
 * SUPPORT-136: softhsm2-keyconv creates files with sensitive material
   in insecure way.
-=======
-* SOFTHSM-99: Binary encoding of GOST values.
->>>>>>> c286f783
 
 
 SoftHSM 2.0.0a2 - 2014-03-25

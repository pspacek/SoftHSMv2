/*
 * Copyright (c) 2011 .SE (The Internet Infrastructure Foundation)
 * All rights reserved.
 *
 * Redistribution and use in source and binary forms, with or without
 * modification, are permitted provided that the following conditions
 * are met:
 * 1. Redistributions of source code must retain the above copyright
 *    notice, this list of conditions and the following disclaimer.
 * 2. Redistributions in binary form must reproduce the above copyright
 *    notice, this list of conditions and the following disclaimer in the
 *    documentation and/or other materials provided with the distribution.
 *
 * THIS SOFTWARE IS PROVIDED BY THE AUTHOR ``AS IS'' AND ANY EXPRESS OR
 * IMPLIED WARRANTIES, INCLUDING, BUT NOT LIMITED TO, THE IMPLIED
 * WARRANTIES OF MERCHANTABILITY AND FITNESS FOR A PARTICULAR PURPOSE
 * ARE DISCLAIMED. IN NO EVENT SHALL THE AUTHOR BE LIABLE FOR ANY
 * DIRECT, INDIRECT, INCIDENTAL, SPECIAL, EXEMPLARY, OR CONSEQUENTIAL
 * DAMAGES (INCLUDING, BUT NOT LIMITED TO, PROCUREMENT OF SUBSTITUTE
 * GOODS OR SERVICES; LOSS OF USE, DATA, OR PROFITS; OR BUSINESS
 * INTERRUPTION) HOWEVER CAUSED AND ON ANY THEORY OF LIABILITY, WHETHER
 * IN CONTRACT, STRICT LIABILITY, OR TORT (INCLUDING NEGLIGENCE OR
 * OTHERWISE) ARISING IN ANY WAY OUT OF THE USE OF THIS SOFTWARE, EVEN
 * IF ADVISED OF THE POSSIBILITY OF SUCH DAMAGE.
 */

/*****************************************************************************
 P11Objects.cpp

 This class respresent a PKCS#11 object
 *****************************************************************************/

#include "config.h"
#include "P11Objects.h"
#include <stdio.h>
#include <stdlib.h>

// Constructor
P11Object::P11Object()
{
	initialized = false;
}

// Destructor
P11Object::~P11Object()
{
	std::map<CK_ATTRIBUTE_TYPE, P11Attribute*> cleanUp = attributes;
	attributes.clear();

	for (std::map<CK_ATTRIBUTE_TYPE, P11Attribute*>::iterator i = cleanUp.begin(); i != cleanUp.end(); i++)
	{
		if (i->second == NULL)
		{
			continue;
		}

		delete i->second;
		i->second = NULL;
	}
}

// Add attributes
bool P11Object::init(OSObject *osobject)
{
	if (initialized) return true;
	if (osobject == NULL) return false;

	this->osobject = osobject;

	// Create attributes
	P11Attribute* attrClass = new P11AttrClass(osobject);
	P11Attribute* attrToken = new P11AttrToken(osobject);
	P11Attribute* attrPrivate = new P11AttrPrivate(osobject);
	P11Attribute* attrModifiable = new P11AttrModifiable(osobject);
	P11Attribute* attrLabel = new P11AttrLabel(osobject);
	P11Attribute* attrCopyable = new P11AttrCopyable(osobject);

	// Initialize the attributes
	if
	(
		!attrClass->init() ||
		!attrToken->init() ||
		!attrPrivate->init() ||
		!attrModifiable->init() ||
		!attrLabel->init() ||
		!attrCopyable->init()
	)
	{
		ERROR_MSG("Could not initialize the attribute");
		return false;
	}

	// Add them to the map
	attributes[attrClass->getType()] = attrClass;
	attributes[attrToken->getType()] = attrToken;
	attributes[attrPrivate->getType()] = attrPrivate;
	attributes[attrModifiable->getType()] = attrModifiable;
	attributes[attrLabel->getType()] = attrLabel;
	attributes[attrCopyable->getType()] = attrCopyable;

	initialized = true;
	return true;
}

CK_RV P11Object::loadTemplate(Token *token, CK_ATTRIBUTE_PTR pTemplate, CK_ULONG ulAttributeCount)
{
	bool isPrivate = this->isPrivate();

	// [PKCS#11 v2.3 pg.131]
	// 1. If the specified attribute (i.e. the attribute specified by the
	// type field) for the object cannot be revealed because the object
	// is sensitive or unextractable, then the ulValueLen field in that
	// tripple is modified to hold the value -1 (i.e., when it is cast
	// to a CK_LONG, it holds -1).
	//
	// 2. Otherwise, if the specified attribute for the object is invalid
	// (the object does not possess such and attribute), then the
	// ulValueLen field in that triple is modified to hold the value -1.
	//
	// 3. Otherwise, if the pValue field has the value NULL_PTR, then the
	// ulValueLen field is modified to hold the exact length of the
	// specified attribute for the object.
	//
	// 4. Otherwise, if the length specified in ulValueLen is large enough
	// to hold the value of the specified attribute for the object, then
	// that attribute is copied into the buffer located at pValue, and
	// the ulValueLen field is modified to hold the exact length of the
	// attribute.
	//
	// 5. Otherwise, the ulValueLen field is modified to hold the value -1.

	// If case 3 or 4 applies to all the requested attributes, then the call will return CKR_OK.
	for (CK_ULONG i = 0; i < ulAttributeCount; ++i)
	{
		P11Attribute* attr = attributes[pTemplate[i].type];

		// case 2 of the attribute checks
		if (attr == NULL) {
			pTemplate[i].ulValueLen = (CK_ULONG)-1;
			// If case 2 applies to any of the requested attributes, then the call should
			// return the value CKR_ATTRIBUTE_TYPE_INVALID.
			return CKR_ATTRIBUTE_TYPE_INVALID;
		}

		// case 1,3,4 and 5 of the attribute checks are done while retrieving the attribute itself.
		CK_RV retrieve_rv = attr->retrieve(token, isPrivate, pTemplate[i].pValue, &pTemplate[i].ulValueLen);
		if (retrieve_rv != CKR_OK) {
			// If case 1 applies to any of the requested attributes, then the call should
			// return the value CKR_ATTRIBUTE_SENSITIVE.
			// If case 5 applies to any of the requested attributes, then the call should
			// return the value CKR_BUFFER_TOO_SMALL.
			return retrieve_rv;
		}

	}

	// As usual if more than one of these error codes is applicable, Cryptoki may
	// return any of them. Only if none of them applies to any of the requested
	// attributes will CKR_OK be returned.
	return CKR_OK;
}

// Save template
CK_RV P11Object::saveTemplate(Token *token, bool isPrivate, CK_ATTRIBUTE_PTR pTemplate, CK_ULONG ulAttributeCount, int op)
{
	if (osobject == NULL)
		return CKR_GENERAL_ERROR;
	if (osobject->startTransaction() == false)
		return CKR_GENERAL_ERROR;

	// [PKCS#11 v2.3 pg. 62] OBJECT_OP_COPY
	//    If the CKA_COPYABLE attribute of the object to be copied is set to CK_FALSE, C_CopyObject
	//    returns CKR_COPY_PROHIBITED.
	if (op == OBJECT_OP_COPY)
	{
		if (!isCopyable())
		{
			osobject->abortTransaction();
			return CKR_COPY_PROHIBITED;
		}
	}

	for (CK_ULONG i = 0; i < ulAttributeCount; i++)
	{
		// [PKCS#11 v2.3 pg. 61] OBJECT_OP_CREATE | OBJECT_OP_SET | OBJECT_OP_COPY
		//    1. If the supplied template specifies a value for an invalid attribute, then the attempt
		//    should fail with the error code CKR_ATTRIBUTE_TYPE_INVALID. An attribute
		//    is valid if it is either one of the attributes described in the Cryptoki specification or an
		//    additional vendor-specific attribute supported by the library and token.
		P11Attribute* attr = attributes[pTemplate[i].type];
		if (attr == NULL)
		{
			osobject->abortTransaction();
			return CKR_ATTRIBUTE_TYPE_INVALID;
		}

		// Additonal checks are done while updating the attributes themselves.
		CK_RV rv = attr->update(token,isPrivate, pTemplate[i].pValue, pTemplate[i].ulValueLen, op);
		if (rv != CKR_OK)
		{
			osobject->abortTransaction();
			return rv;
		}
	}

	// [PKCS#11 v2.3 pg. 60]
	//    4. If the attribute values in the supplied template, together with any default attribute
	//    values and any attribute values contributed to the object by the object-creation
	//    function itself, are insufficient to fully specify the object to create, then the attempt
	//    should fail with the error code CKR_TEMPLATE_INCOMPLETE.

	// All attributes that have to be specified are marked as such in the specification.
	// The following checks are relevant here:
	//  ck1  Must be specified when object is created with C_CreateObject.
	//  ck3  Must be specified when object is generated with C_GenerateKey or C_GenerateKeyPair.
	//  ck5  Must be specified when object is unwrapped with C_UnwrapKey.

	// TODO:
	//   Go through the attributes and see whether any attribute that MUST be specified
	//   during creation etc. have been specified in pTemplate.

	// [PKCS#11 v2.3 pg. 60]
	//    5. If the attribute values in the supplied template, together with any default attribute
	//    values and any attribute values contributed to the object by the object-creation
	//    function itself, are inconsistent, then the attempt should fail with the error code
	//    CKR_TEMPLATE_INCONSISTENT. A set of attribute values is inconsistent if not
	//    all of its members can be satisfied simultaneously by the token, although each value
	//    individually is valid in Cryptoki. One example of an inconsistent template would be
	//    using a template which specifies two different values for the same attribute. Another
	//    example would be trying to create a secret key object with an attribute which is
	//    appropriate for various types of public keys or private keys, but not for secret keys.
	//    A final example would be a template with an attribute that violates some token
	//    specific requirement. Note that this final example of an inconsistent template is
	//    token-dependent—on a different token, such a template might not be inconsistent.

	if (osobject->commitTransaction() == false)
	{
		return CKR_GENERAL_ERROR;
	}

	return CKR_OK;
}

bool P11Object::isPrivate()
{
	// Get the CKA_PRIVATE attribute, when the attribute is
	// not present return the default value which we have
	// chosen to be CK_FALSE.
	OSAttribute* attr = osobject->getAttribute(CKA_PRIVATE);
	return attr != NULL && attr->getBooleanValue();
}

bool P11Object::isCopyable()
{
	// Get the CKA_COPYABLE attribute, when the attribute is not
	// present return the default value which is CK_TRUE.
	OSAttribute* attr = osobject->getAttribute(CKA_COPYABLE);
	return attr == NULL || attr->getBooleanValue();
}

bool P11Object::isModifiable()
{
	// Get the CKA_MODIFIABLE attribute, when the attribute is
	// not present return the default value which is CK_TRUE.
	OSAttribute* attr = osobject->getAttribute(CKA_MODIFIABLE);
	return attr == NULL || attr->getBooleanValue();
}

// Constructor
P11DataObj::P11DataObj()
{
	initialized = false;
}

// Add attributes
bool P11DataObj::init(OSObject *osobject)
{
	if (initialized) return true;
	if (osobject == NULL) return false;

	// Set default values for attributes that will be introduced in the parent
	OSAttribute attrClass((unsigned long)CKO_DATA);
	osobject->setAttribute(CKA_CLASS, attrClass);

	// Create parent
	if (!P11Object::init(osobject)) return false;

	// Create attributes
	P11Attribute* attrApplication = new P11AttrApplication(osobject);
	P11Attribute* attrObjectID = new P11AttrObjectID(osobject);
	// NOTE: There is no mention in the PKCS#11 v2.3 spec that for a Data
	//  Object the CKA_VALUE attribute may be modified after creation !
	//  Therefore we assume it is not allowed to change the CKA_VALUE
	//  attribute of a Data Object.
	P11Attribute* attrValue = new P11AttrValue(osobject,0);

	// Initialize the attributes
	if
	(
		!attrApplication->init() ||
		!attrObjectID->init() ||
		!attrValue->init()
	)
	{
		ERROR_MSG("Could not initialize the attribute");
		return false;
	}

	// Add them to the map
	attributes[attrApplication->getType()] = attrApplication;
	attributes[attrObjectID->getType()] = attrObjectID;
	attributes[attrValue->getType()] = attrValue;

	initialized = true;
	return true;
}

// Constructor
P11CertificateObj::P11CertificateObj()
{
	initialized = false;
}

// Add attributes
bool P11CertificateObj::init(OSObject *osobject)
{
	if (initialized) return true;
	if (osobject == NULL) return false;

	// Set default values for attributes that will be introduced in the parent
	OSAttribute attrClass((unsigned long)CKO_CERTIFICATE);
	osobject->setAttribute(CKA_CLASS, attrClass);

	// Create parent
	if (!P11Object::init(osobject)) return false;

	// Create attributes
	P11Attribute* attrCertificateType = new P11AttrCertificateType(osobject);
	P11Attribute* attrTrusted = new P11AttrTrusted(osobject);
	P11Attribute* attrCertificateCategory = new P11AttrCertificateCategory(osobject);
	P11Attribute* attrCheckValue = new P11AttrCheckValue(osobject);
	P11Attribute* attrStartDate = new P11AttrStartDate(osobject);
	P11Attribute* attrEndDate = new P11AttrEndDate(osobject);

	// Initialize the attributes
	if
	(
		!attrCertificateType->init() ||
		!attrTrusted->init() ||
		!attrCertificateCategory->init() ||
		!attrCheckValue->init() ||
		!attrStartDate->init() ||
		!attrEndDate->init()
	)
	{
		ERROR_MSG("Could not initialize the attribute");
		return false;
	}

	// Add them to the map
	attributes[attrCertificateType->getType()] = attrCertificateType;
	attributes[attrTrusted->getType()] = attrTrusted;
	attributes[attrCertificateCategory->getType()] = attrCertificateCategory;
	attributes[attrCheckValue->getType()] = attrCheckValue;
	attributes[attrStartDate->getType()] = attrStartDate;
	attributes[attrEndDate->getType()] = attrEndDate;

	initialized = true;
	return true;
}

// Constructor
P11X509CertificateObj::P11X509CertificateObj()
{
	initialized = false;
}

// Add attributes
bool P11X509CertificateObj::init(OSObject *osobject)
{
	if (initialized) return true;
	if (osobject == NULL) return false;

	// Set default values for attributes that will be introduced in the parent
	OSAttribute attrCertType((unsigned long)CKC_X_509);
	osobject->setAttribute(CKA_CERTIFICATE_TYPE, attrCertType);

	// Create parent
	if (!P11CertificateObj::init(osobject)) return false;

	// Create attributes
	P11Attribute* attrSubject = new P11AttrSubject(osobject,P11Attribute::ck1);
	P11Attribute* attrID = new P11AttrID(osobject);
	P11Attribute* attrIssuer = new P11AttrIssuer(osobject);
	P11Attribute* attrSerialNumber = new P11AttrSerialNumber(osobject);
	P11Attribute* attrValue = new P11AttrValue(osobject,P11Attribute::ck1|P11Attribute::ck14);
	P11Attribute* attrURL = new P11AttrURL(osobject);
	P11Attribute* attrHashOfSubjectPublicKey = new P11AttrHashOfSubjectPublicKey(osobject);
	P11Attribute* attrHashOfIssuerPublicKey = new P11AttrHashOfIssuerPublicKey(osobject);
	P11Attribute* attrJavaMidpSecurityDomain = new P11AttrJavaMidpSecurityDomain(osobject);
	P11Attribute* attrNameHashAlgorithm = new P11AttrNameHashAlgorithm(osobject);

	// Initialize the attributes
	if
	(
		!attrSubject->init() ||
		!attrID->init() ||
		!attrIssuer->init() ||
		!attrSerialNumber->init() ||
		!attrValue->init() ||
		!attrURL->init() ||
		!attrHashOfSubjectPublicKey->init() ||
		!attrHashOfIssuerPublicKey->init() ||
		!attrJavaMidpSecurityDomain->init() ||
		!attrNameHashAlgorithm->init()
	)
	{
		ERROR_MSG("Could not initialize the attribute");
		return false;
	}

	// Add them to the map
	attributes[attrSubject->getType()] = attrSubject;
	attributes[attrID->getType()] = attrID;
	attributes[attrIssuer->getType()] = attrIssuer;
	attributes[attrSerialNumber->getType()] = attrSerialNumber;
	attributes[attrValue->getType()] = attrValue;
	attributes[attrURL->getType()] = attrURL;
	attributes[attrHashOfSubjectPublicKey->getType()] = attrHashOfSubjectPublicKey;
	attributes[attrHashOfIssuerPublicKey->getType()] = attrHashOfIssuerPublicKey;
	attributes[attrJavaMidpSecurityDomain->getType()] = attrJavaMidpSecurityDomain;
	attributes[attrNameHashAlgorithm->getType()] = attrNameHashAlgorithm;

	return true;
}

// Constructor
P11KeyObj::P11KeyObj()
{
	initialized = false;
}

// Add attributes
bool P11KeyObj::init(OSObject *osobject)
{
	if (initialized) return true;
	if (osobject == NULL) return false;

	// Create parent
	if (!P11Object::init(osobject)) return false;

	// Create attributes
	P11Attribute* attrKeyType = new P11AttrKeyType(osobject);
	P11Attribute* attrID = new P11AttrID(osobject);
	P11Attribute* attrStartDate = new P11AttrStartDate(osobject);
	P11Attribute* attrEndDate = new P11AttrEndDate(osobject);
	P11Attribute* attrDerive = new P11AttrDerive(osobject);
	P11Attribute* attrLocal = new P11AttrLocal(osobject);
	P11Attribute* attrKeyGenMechanism = new P11AttrKeyGenMechanism(osobject);
	// CKA_ALLOWED_MECHANISMS is not supported

	// Initialize the attributes
	if
	(
		!attrKeyType->init() ||
		!attrID->init() ||
		!attrStartDate->init() ||
		!attrEndDate->init() ||
		!attrDerive->init() ||
		!attrLocal->init() ||
		!attrKeyGenMechanism->init()
	)
	{
		ERROR_MSG("Could not initialize the attribute");
		return false;
	}

	// Add them to the map
	attributes[attrKeyType->getType()] = attrKeyType;
	attributes[attrID->getType()] = attrID;
	attributes[attrStartDate->getType()] = attrStartDate;
	attributes[attrEndDate->getType()] = attrEndDate;
	attributes[attrDerive->getType()] = attrDerive;
	attributes[attrLocal->getType()] = attrLocal;
	attributes[attrKeyGenMechanism->getType()] = attrKeyGenMechanism;

	initialized = true;
	return true;
}

// Constructor
P11PublicKeyObj::P11PublicKeyObj()
{
	initialized = false;
}

// Add attributes
bool P11PublicKeyObj::init(OSObject *osobject)
{
	if (initialized) return true;
	if (osobject == NULL) return false;

	OSAttribute attrClass((unsigned long)CKO_PUBLIC_KEY);
	osobject->setAttribute(CKA_CLASS, attrClass);

	// Create parent
	if (!P11KeyObj::init(osobject)) return false;

	if (initialized) return true;

	// Create attributes
	P11Attribute* attrSubject = new P11AttrSubject(osobject,P11Attribute::ck8);
	P11Attribute* attrEncrypt = new P11AttrEncrypt(osobject);
	P11Attribute* attrVerify = new P11AttrVerify(osobject);
	P11Attribute* attrVerifyRecover = new P11AttrVerifyRecover(osobject);
	P11Attribute* attrWrap = new P11AttrWrap(osobject);
	P11Attribute* attrTrusted = new P11AttrTrusted(osobject);
		// CKA_WRAP_TEMPLATE is not supported

	// Initialize the attributes
	if
	(
		!attrSubject->init() ||
		!attrEncrypt->init() ||
		!attrVerify->init() ||
		!attrVerifyRecover->init() ||
		!attrWrap->init() ||
		!attrTrusted->init()
	)
	{
		ERROR_MSG("Could not initialize the attribute");
		return false;
	}

	// Add them to the map
	attributes[attrSubject->getType()] = attrSubject;
	attributes[attrEncrypt->getType()] = attrEncrypt;
	attributes[attrVerify->getType()] = attrVerify;
	attributes[attrVerifyRecover->getType()] = attrVerifyRecover;
	attributes[attrWrap->getType()] = attrWrap;
	attributes[attrTrusted->getType()] = attrTrusted;

	initialized = true;
	return true;
}

// Constructor
P11RSAPublicKeyObj::P11RSAPublicKeyObj()
{
	initialized = false;
}

// Add attributes
bool P11RSAPublicKeyObj::init(OSObject *osobject)
{
	if (initialized) return true;
	if (osobject == NULL) return false;

	OSAttribute attrKeyType((unsigned long)CKK_RSA);
	osobject->setAttribute(CKA_KEY_TYPE, attrKeyType);

	// Create parent
	if (!P11PublicKeyObj::init(osobject)) return false;

	// Create attributes
	P11Attribute* attrModulus = new P11AttrModulus(osobject);
	P11Attribute* attrModulusBits = new P11AttrModulusBits(osobject);
	P11Attribute* attrPublicExponent = new P11AttrPublicExponent(osobject,P11Attribute::ck1);

	// Initialize the attributes
	if
	(
		!attrModulus->init() ||
		!attrModulusBits->init() ||
		!attrPublicExponent->init()
	)
	{
		ERROR_MSG("Could not initialize the attribute");
		return false;
	}

	// Add them to the map
	attributes[attrModulus->getType()] = attrModulus;
	attributes[attrModulusBits->getType()] = attrModulusBits;
	attributes[attrPublicExponent->getType()] = attrPublicExponent;

	initialized = true;
	return true;
}

// Constructor
P11DSAPublicKeyObj::P11DSAPublicKeyObj()
{
	initialized = false;
}

// Add attributes
bool P11DSAPublicKeyObj::init(OSObject *osobject)
{
	if (initialized) return true;
	if (osobject == NULL) return false;

	OSAttribute attrKeyType((unsigned long)CKK_DSA);
	osobject->setAttribute(CKA_KEY_TYPE, attrKeyType);

	// Create parent
	if (!P11PublicKeyObj::init(osobject)) return false;

	// Create attributes
	P11Attribute* attrPrime = new P11AttrPrime(osobject,P11Attribute::ck3);
	P11Attribute* attrSubPrime = new P11AttrSubPrime(osobject,P11Attribute::ck3);
	P11Attribute* attrBase = new P11AttrBase(osobject,P11Attribute::ck3);
	P11Attribute* attrValue = new P11AttrValue(osobject,P11Attribute::ck1);

	// Initialize the attributes
	if
	(
		!attrPrime->init() ||
		!attrSubPrime->init() ||
		!attrBase->init() ||
		!attrValue->init()
	)
	{
		ERROR_MSG("Could not initialize the attribute");
		return false;
	}

	// Add them to the map
	attributes[attrPrime->getType()] = attrPrime;
	attributes[attrSubPrime->getType()] = attrSubPrime;
	attributes[attrBase->getType()] = attrBase;
	attributes[attrValue->getType()] = attrValue;

	initialized = true;
	return true;
}

// Constructor
<<<<<<< HEAD
P11ECPublicKeyObj::P11ECPublicKeyObj()
=======
P11DHPublicKeyObj::P11DHPublicKeyObj()
>>>>>>> 3bbbb76d
{
	initialized = false;
}

// Add attributes
<<<<<<< HEAD
bool P11ECPublicKeyObj::init(OSObject *osobject)
=======
bool P11DHPublicKeyObj::init(OSObject *osobject)
>>>>>>> 3bbbb76d
{
	if (initialized) return true;
	if (osobject == NULL) return false;

<<<<<<< HEAD
	OSAttribute attrKeyType((unsigned long)CKK_EC);
=======
	OSAttribute attrKeyType((unsigned long)CKK_DH);
>>>>>>> 3bbbb76d
	osobject->setAttribute(CKA_KEY_TYPE, attrKeyType);

	// Create parent
	if (!P11PublicKeyObj::init(osobject)) return false;

	// Create attributes
<<<<<<< HEAD
	P11Attribute* attrEcParams = new P11AttrEcParams(osobject,P11Attribute::ck3);
	P11Attribute* attrEcPoint = new P11AttrEcPoint(osobject);
=======
	P11Attribute* attrPrime = new P11AttrPrime(osobject,P11Attribute::ck3);
	P11Attribute* attrBase = new P11AttrBase(osobject,P11Attribute::ck3);
	P11Attribute* attrValue = new P11AttrValue(osobject,P11Attribute::ck1);
>>>>>>> 3bbbb76d

	// Initialize the attributes
	if
	(
<<<<<<< HEAD
		!attrEcParams->init() ||
		!attrEcPoint->init()
=======
		!attrPrime->init() ||
		!attrBase->init() ||
		!attrValue->init()
>>>>>>> 3bbbb76d
	)
	{
		ERROR_MSG("Could not initialize the attribute");
		return false;
	}

	// Add them to the map
<<<<<<< HEAD
	attributes[attrEcParams->getType()] = attrEcParams;
	attributes[attrEcPoint->getType()] = attrEcPoint;
=======
	attributes[attrPrime->getType()] = attrPrime;
	attributes[attrBase->getType()] = attrBase;
	attributes[attrValue->getType()] = attrValue;
>>>>>>> 3bbbb76d

	initialized = true;
	return true;
}

//constructor
P11PrivateKeyObj::P11PrivateKeyObj()
{
	initialized = false;
}

// Add attributes
bool P11PrivateKeyObj::init(OSObject *osobject)
{
	if (initialized) return true;

	OSAttribute attrClass((unsigned long)CKO_PRIVATE_KEY);
	osobject->setAttribute(CKA_CLASS, attrClass);

	// Create parent
	if (!P11KeyObj::init(osobject)) return false;

	// Create attributes
	P11Attribute* attrSubject = new P11AttrSubject(osobject,P11Attribute::ck8);
	P11Attribute* attrSensitive = new P11AttrSensitive(osobject);
	P11Attribute* attrDecrypt = new P11AttrDecrypt(osobject);
	P11Attribute* attrSign = new P11AttrSign(osobject);
	P11Attribute* attrSignRecover = new P11AttrSignRecover(osobject);
	P11Attribute* attrUnwrap = new P11AttrUnwrap(osobject);
	P11Attribute* attrExtractable = new P11AttrExtractable(osobject);
	P11Attribute* attrAlwaysSensitive = new P11AttrAlwaysSensitive(osobject);
	P11Attribute* attrNeverExtractable = new P11AttrNeverExtractable(osobject);
	P11Attribute* attrWrapWithTrusted = new P11AttrWrapWithTrusted(osobject);
		// CKA_UNWRAP_TEMPLATE is not supported
	P11Attribute* attrAlwaysAuthenticate = new P11AttrAlwaysAuthenticate(osobject);

	// Initialize the attributes
	if
	(
		!attrSubject->init() ||
		!attrSensitive->init() ||
		!attrDecrypt->init() ||
		!attrSign->init() ||
		!attrSignRecover->init() ||
		!attrUnwrap->init() ||
		!attrExtractable->init() ||
		!attrAlwaysSensitive->init() ||
		!attrNeverExtractable->init() ||
		!attrWrapWithTrusted->init() ||
		!attrAlwaysAuthenticate->init()
	)
	{
		ERROR_MSG("Could not initialize the attribute");
		return false;
	}

	// Add them to the map
	attributes[attrSubject->getType()] = attrSubject;
	attributes[attrSensitive->getType()] = attrSensitive;
	attributes[attrDecrypt->getType()] = attrDecrypt;
	attributes[attrSign->getType()] = attrSign;
	attributes[attrSignRecover->getType()] = attrSignRecover;
	attributes[attrUnwrap->getType()] = attrUnwrap;
	attributes[attrExtractable->getType()] = attrExtractable;
	attributes[attrAlwaysSensitive->getType()] = attrAlwaysSensitive;
	attributes[attrNeverExtractable->getType()] = attrNeverExtractable;
	attributes[attrWrapWithTrusted->getType()] = attrWrapWithTrusted;
	attributes[attrAlwaysAuthenticate->getType()] = attrAlwaysAuthenticate;

	initialized = true;
	return true;
}

// Constructor
P11RSAPrivateKeyObj::P11RSAPrivateKeyObj()
{
	initialized = false;
}

// Add attributes
bool P11RSAPrivateKeyObj::init(OSObject *osobject)
{
	// Create parent
	if (!P11PrivateKeyObj::init(osobject)) return false;

	OSAttribute attrKeyType((unsigned long)CKK_RSA);
	osobject->setAttribute(CKA_KEY_TYPE, attrKeyType);

	if (initialized) return true;

	// Create attributes
	P11Attribute* attrModulus = new P11AttrModulus(osobject);
	P11Attribute* attrPublicExponent = new P11AttrPublicExponent(osobject,P11Attribute::ck4|P11Attribute::ck6);
	P11Attribute* attrPrivateExponent = new P11AttrPrivateExponent(osobject);
	P11Attribute* attrPrime1 = new P11AttrPrime1(osobject);
	P11Attribute* attrPrime2 = new P11AttrPrime2(osobject);
	P11Attribute* attrExponent1 = new P11AttrExponent1(osobject);
	P11Attribute* attrExponent2 = new P11AttrExponent2(osobject);
	P11Attribute* attrCoefficient = new P11AttrCoefficient(osobject);

	// Initialize the attributes
	if
	(
		!attrModulus->init() ||
		!attrPublicExponent->init() ||
		!attrPrivateExponent->init() ||
		!attrPrime1->init() ||
		!attrPrime2->init() ||
		!attrExponent1->init() ||
		!attrExponent2->init() ||
		!attrCoefficient->init()
	)
	{
		ERROR_MSG("Could not initialize the attribute");
		return false;
	}

	// Add them to the map
	attributes[attrModulus->getType()] = attrModulus;
	attributes[attrPublicExponent->getType()] = attrPublicExponent;
	attributes[attrPrivateExponent->getType()] = attrPrivateExponent;
	attributes[attrPrime1->getType()] = attrPrime1;
	attributes[attrPrime2->getType()] = attrPrime2;
	attributes[attrExponent1->getType()] = attrExponent1;
	attributes[attrExponent2->getType()] = attrExponent2;
	attributes[attrCoefficient->getType()] = attrCoefficient;

	initialized = true;
	return true;
}

// Constructor
P11DSAPrivateKeyObj::P11DSAPrivateKeyObj()
{
	initialized = false;
}

// Add attributes
bool P11DSAPrivateKeyObj::init(OSObject *osobject)
{
	// Create parent
	if (!P11PrivateKeyObj::init(osobject)) return false;

	OSAttribute attrKeyType((unsigned long)CKK_DSA);
	osobject->setAttribute(CKA_KEY_TYPE, attrKeyType);

	if (initialized) return true;

	// Create attributes
	P11Attribute* attrPrime = new P11AttrPrime(osobject,P11Attribute::ck4|P11Attribute::ck6);
	P11Attribute* attrSubPrime = new P11AttrSubPrime(osobject,P11Attribute::ck4|P11Attribute::ck6);
	P11Attribute* attrBase = new P11AttrBase(osobject,P11Attribute::ck4|P11Attribute::ck6);
	P11Attribute* attrValue = new P11AttrValue(osobject,P11Attribute::ck1|P11Attribute::ck4|P11Attribute::ck6|P11Attribute::ck7);

	// Initialize the attributes
	if
	(
		!attrPrime->init() ||
		!attrSubPrime->init() ||
		!attrBase->init() ||
		!attrValue->init()
	)
	{
		ERROR_MSG("Could not initialize the attribute");
		return false;
	}

	// Add them to the map
	attributes[attrPrime->getType()] = attrPrime;
	attributes[attrSubPrime->getType()] = attrSubPrime;
	attributes[attrBase->getType()] = attrBase;
	attributes[attrValue->getType()] = attrValue;

	initialized = true;
	return true;
}

// Constructor
<<<<<<< HEAD
P11ECPrivateKeyObj::P11ECPrivateKeyObj()
=======
P11DHPrivateKeyObj::P11DHPrivateKeyObj()
>>>>>>> 3bbbb76d
{
	initialized = false;
}

// Add attributes
<<<<<<< HEAD
bool P11ECPrivateKeyObj::init(OSObject *osobject)
=======
bool P11DHPrivateKeyObj::init(OSObject *osobject)
>>>>>>> 3bbbb76d
{
	// Create parent
	if (!P11PrivateKeyObj::init(osobject)) return false;

<<<<<<< HEAD
	OSAttribute attrKeyType((unsigned long)CKK_EC);
=======
	OSAttribute attrKeyType((unsigned long)CKK_DH);
>>>>>>> 3bbbb76d
	osobject->setAttribute(CKA_KEY_TYPE, attrKeyType);

	if (initialized) return true;

	// Create attributes
<<<<<<< HEAD
	P11Attribute* attrEcParams = new P11AttrEcParams(osobject,P11Attribute::ck4|P11Attribute::ck6);
=======
	P11Attribute* attrPrime = new P11AttrPrime(osobject,P11Attribute::ck4|P11Attribute::ck6);
	P11Attribute* attrBase = new P11AttrBase(osobject,P11Attribute::ck4|P11Attribute::ck6);
>>>>>>> 3bbbb76d
	P11Attribute* attrValue = new P11AttrValue(osobject,P11Attribute::ck1|P11Attribute::ck4|P11Attribute::ck6|P11Attribute::ck7);

	// Initialize the attributes
	if
	(
<<<<<<< HEAD
		!attrEcParams->init() ||
=======
		!attrPrime->init() ||
		!attrBase->init() ||
>>>>>>> 3bbbb76d
		!attrValue->init()
	)
	{
		ERROR_MSG("Could not initialize the attribute");
		return false;
	}

	// Add them to the map
<<<<<<< HEAD
	attributes[attrEcParams->getType()] = attrEcParams;
=======
	attributes[attrPrime->getType()] = attrPrime;
	attributes[attrBase->getType()] = attrBase;
>>>>>>> 3bbbb76d
	attributes[attrValue->getType()] = attrValue;

	initialized = true;
	return true;
}

// Constructor
P11SecretKeyObj::P11SecretKeyObj()
{
	initialized = false;
}

// Add attributes
bool P11SecretKeyObj::init(OSObject *osobject)
{
	if (initialized) return true;
	if (osobject == NULL) return false;

	OSAttribute attrClass((unsigned long)CKO_SECRET_KEY);
	osobject->setAttribute(CKA_CLASS, attrClass);
	OSAttribute attrKeyType(keytype);
	osobject->setAttribute(CKA_KEY_TYPE, attrKeyType);

	// Create parent
	if (!P11KeyObj::init(osobject)) return false;

	// Create attributes
	P11Attribute* attrSensitive = new P11AttrSensitive(osobject);
	P11Attribute* attrEncrypt = new P11AttrEncrypt(osobject);
	P11Attribute* attrDecrypt = new P11AttrDecrypt(osobject);
	P11Attribute* attrSign = new P11AttrSign(osobject);
	P11Attribute* attrVerify = new P11AttrVerify(osobject);
	P11Attribute* attrWrap = new P11AttrWrap(osobject);
	P11Attribute* attrUnwrap = new P11AttrUnwrap(osobject);
	P11Attribute* attrExtractable = new P11AttrExtractable(osobject);
	P11Attribute* attrAlwaysSensitive = new P11AttrAlwaysSensitive(osobject);
	P11Attribute* attrNeverExtractable = new P11AttrNeverExtractable(osobject);
	P11Attribute* attrCheckValue = new P11AttrCheckValue(osobject);
	P11Attribute* attrWrapWithTrusted = new P11AttrWrapWithTrusted(osobject);
	P11Attribute* attrTrusted = new P11AttrTrusted(osobject);
	P11Attribute* attrValue = new P11AttrValue(osobject,0);
		// CKA_WRAP_TEMPLATE is not supported
		// CKA_UNWRAP_TEMPLATE is not supported

	// Initialize the attributes
	if
	(
		!attrSensitive->init() ||
		!attrEncrypt->init() ||
		!attrDecrypt->init() ||
		!attrSign->init() ||
		!attrVerify->init() ||
		!attrWrap->init() ||
		!attrUnwrap->init() ||
		!attrExtractable->init() ||
		!attrAlwaysSensitive->init() ||
		!attrNeverExtractable->init() ||
		!attrCheckValue->init() ||
		!attrWrapWithTrusted->init() ||
		!attrTrusted->init() ||
		!attrValue->init()
	)
	{
		ERROR_MSG("Could not initialize the attribute");
		return false;
	}

	// Add them to the map
	attributes[attrSensitive->getType()] = attrSensitive;
	attributes[attrEncrypt->getType()] = attrEncrypt;
	attributes[attrDecrypt->getType()] = attrDecrypt;
	attributes[attrSign->getType()] = attrSign;
	attributes[attrVerify->getType()] = attrVerify;
	attributes[attrWrap->getType()] = attrWrap;
	attributes[attrUnwrap->getType()] = attrUnwrap;
	attributes[attrExtractable->getType()] = attrExtractable;
	attributes[attrAlwaysSensitive->getType()] = attrAlwaysSensitive;
	attributes[attrNeverExtractable->getType()] = attrNeverExtractable;
	attributes[attrCheckValue->getType()] = attrCheckValue;
	attributes[attrWrapWithTrusted->getType()] = attrWrapWithTrusted;
	attributes[attrTrusted->getType()] = attrTrusted;
	attributes[attrValue->getType()] = attrValue;

	initialized = true;
	return true;
}

// Set Key Type
bool P11SecretKeyObj::setKeyType(CK_KEY_TYPE keytype)
{
	if (!initialized)
	{
		this->keytype = keytype;
		return true;
	}
	else
		return false;
}

// Get Key Type
CK_KEY_TYPE P11SecretKeyObj::getKeyType()
{
	return this->keytype;
}

// Constructor
P11DomainObj::P11DomainObj()
{
	initialized = false;
}

// Add attributes
bool P11DomainObj::init(OSObject *osobject)
{
	if (initialized) return true;
	if (osobject == NULL) return false;

	OSAttribute attrClass((unsigned long)CKO_DOMAIN_PARAMETERS);
	osobject->setAttribute(CKA_CLASS, attrClass);

	// Create parent
	if (!P11Object::init(osobject)) return false;

	// Create attributes
	P11Attribute* attrKeyType = new P11AttrKeyType(osobject);
	P11Attribute* attrLocal = new P11AttrLocal(osobject);

	// Initialize the attributes
	if
	(
		!attrKeyType->init() ||
		!attrLocal->init()
	)
	{
		ERROR_MSG("Could not initialize the attribute");
		return false;
	}

	// Add them to the map
	attributes[attrKeyType->getType()] = attrKeyType;
	attributes[attrLocal->getType()] = attrLocal;

	initialized = true;
	return true;
}

// Constructor
P11DSADomainObj::P11DSADomainObj()
{
	initialized = false;
}

// Add attributes
bool P11DSADomainObj::init(OSObject *osobject)
{
	if (initialized) return true;
	if (osobject == NULL) return false;

	OSAttribute attrKeyType((unsigned long)CKK_DSA);
	osobject->setAttribute(CKA_KEY_TYPE, attrKeyType);

	// Create parent
	if (!P11DomainObj::init(osobject)) return false;

	// Create attributes
	P11Attribute* attrPrimeBits = new P11AttrPrimeBits(osobject);
	P11Attribute* attrPrime = new P11AttrPrime(osobject);
	P11Attribute* attrSubPrime = new P11AttrSubPrime(osobject);
	P11Attribute* attrBase = new P11AttrBase(osobject);

	// Initialize the attributes
	if
	(
		!attrPrimeBits->init() ||
		!attrPrime->init() ||
		!attrSubPrime->init() ||
		!attrBase->init()
	)
	{
		ERROR_MSG("Could not initialize the attribute");
		return false;
	}

	// Add them to the map
	attributes[attrPrimeBits->getType()] = attrPrimeBits;
	attributes[attrPrime->getType()] = attrPrime;
	attributes[attrSubPrime->getType()] = attrSubPrime;
	attributes[attrBase->getType()] = attrBase;

	initialized = true;
	return true;
}

// Constructor
P11DHDomainObj::P11DHDomainObj()
{
	initialized = false;
}

// Add attributes
bool P11DHDomainObj::init(OSObject *osobject)
{
	if (initialized) return true;
	if (osobject == NULL) return false;

	OSAttribute attrKeyType((unsigned long)CKK_DH);
	osobject->setAttribute(CKA_KEY_TYPE, attrKeyType);

	// Create parent
	if (!P11DomainObj::init(osobject)) return false;

	// Create attributes
	P11Attribute* attrPrimeBits = new P11AttrPrimeBits(osobject);
	P11Attribute* attrPrime = new P11AttrPrime(osobject);
	P11Attribute* attrBase = new P11AttrBase(osobject);

	// Initialize the attributes
	if
	(
		!attrPrimeBits->init() ||
		!attrPrime->init() ||
		!attrBase->init()
	)
	{
		ERROR_MSG("Could not initialize the attribute");
		return false;
	}

	// Add them to the map
	attributes[attrPrimeBits->getType()] = attrPrimeBits;
	attributes[attrPrime->getType()] = attrPrime;
	attributes[attrBase->getType()] = attrBase;

	initialized = true;
	return true;
}<|MERGE_RESOLUTION|>--- conflicted
+++ resolved
@@ -636,71 +636,89 @@
 }
 
 // Constructor
-<<<<<<< HEAD
 P11ECPublicKeyObj::P11ECPublicKeyObj()
-=======
-P11DHPublicKeyObj::P11DHPublicKeyObj()
->>>>>>> 3bbbb76d
-{
-	initialized = false;
-}
-
-// Add attributes
-<<<<<<< HEAD
+{
+	initialized = false;
+}
+
+// Add attributes
 bool P11ECPublicKeyObj::init(OSObject *osobject)
-=======
-bool P11DHPublicKeyObj::init(OSObject *osobject)
->>>>>>> 3bbbb76d
-{
-	if (initialized) return true;
-	if (osobject == NULL) return false;
-
-<<<<<<< HEAD
+{
+	if (initialized) return true;
+	if (osobject == NULL) return false;
+
 	OSAttribute attrKeyType((unsigned long)CKK_EC);
-=======
-	OSAttribute attrKeyType((unsigned long)CKK_DH);
->>>>>>> 3bbbb76d
+
 	osobject->setAttribute(CKA_KEY_TYPE, attrKeyType);
 
 	// Create parent
 	if (!P11PublicKeyObj::init(osobject)) return false;
 
 	// Create attributes
-<<<<<<< HEAD
 	P11Attribute* attrEcParams = new P11AttrEcParams(osobject,P11Attribute::ck3);
 	P11Attribute* attrEcPoint = new P11AttrEcPoint(osobject);
-=======
+
+
+	// Initialize the attributes
+	if
+	(
+		!attrEcParams->init() ||
+		!attrEcPoint->init()
+
+	)
+	{
+		ERROR_MSG("Could not initialize the attribute");
+		return false;
+	}
+
+	// Add them to the map
+	attributes[attrEcParams->getType()] = attrEcParams;
+	attributes[attrEcPoint->getType()] = attrEcPoint;
+
+
+	initialized = true;
+	return true;
+}
+
+// Constructor
+P11DHPublicKeyObj::P11DHPublicKeyObj()
+{
+	initialized = false;
+}
+
+// Add attributes
+bool P11DHPublicKeyObj::init(OSObject *osobject)
+{
+	if (initialized) return true;
+	if (osobject == NULL) return false;
+
+	OSAttribute attrKeyType((unsigned long)CKK_DH);
+	osobject->setAttribute(CKA_KEY_TYPE, attrKeyType);
+
+	// Create parent
+	if (!P11PublicKeyObj::init(osobject)) return false;
+
+	// Create attributes
 	P11Attribute* attrPrime = new P11AttrPrime(osobject,P11Attribute::ck3);
 	P11Attribute* attrBase = new P11AttrBase(osobject,P11Attribute::ck3);
 	P11Attribute* attrValue = new P11AttrValue(osobject,P11Attribute::ck1);
->>>>>>> 3bbbb76d
-
-	// Initialize the attributes
-	if
-	(
-<<<<<<< HEAD
-		!attrEcParams->init() ||
-		!attrEcPoint->init()
-=======
+
+	// Initialize the attributes
+	if
+	(
 		!attrPrime->init() ||
 		!attrBase->init() ||
 		!attrValue->init()
->>>>>>> 3bbbb76d
-	)
-	{
-		ERROR_MSG("Could not initialize the attribute");
-		return false;
-	}
-
-	// Add them to the map
-<<<<<<< HEAD
-	attributes[attrEcParams->getType()] = attrEcParams;
-	attributes[attrEcPoint->getType()] = attrEcPoint;
-=======
+	)
+	{
+		ERROR_MSG("Could not initialize the attribute");
+		return false;
+	}
+
+	// Add them to the map
 	attributes[attrPrime->getType()] = attrPrime;
 	attributes[attrBase->getType()] = attrBase;
 	attributes[attrValue->getType()] = attrValue;
->>>>>>> 3bbbb76d
 
 	initialized = true;
 	return true;
@@ -879,52 +897,73 @@
 }
 
 // Constructor
-<<<<<<< HEAD
 P11ECPrivateKeyObj::P11ECPrivateKeyObj()
-=======
+{
+	initialized = false;
+}
+
+// Add attributes
+bool P11ECPrivateKeyObj::init(OSObject *osobject)
+{
+	// Create parent
+	if (!P11PrivateKeyObj::init(osobject)) return false;
+
+	OSAttribute attrKeyType((unsigned long)CKK_EC);
+	osobject->setAttribute(CKA_KEY_TYPE, attrKeyType);
+
+	if (initialized) return true;
+
+	// Create attributes
+	P11Attribute* attrEcParams = new P11AttrEcParams(osobject,P11Attribute::ck4|P11Attribute::ck6);
+	P11Attribute* attrValue = new P11AttrValue(osobject,P11Attribute::ck1|P11Attribute::ck4|P11Attribute::ck6|P11Attribute::ck7);
+
+	// Initialize the attributes
+	if
+	(
+		!attrEcParams->init() ||
+		!attrValue->init()
+	)
+	{
+		ERROR_MSG("Could not initialize the attribute");
+		return false;
+	}
+
+	// Add them to the map
+	attributes[attrEcParams->getType()] = attrEcParams;
+	attributes[attrValue->getType()] = attrValue;
+
+	initialized = true;
+	return true;
+}
+
+// Constructor
 P11DHPrivateKeyObj::P11DHPrivateKeyObj()
->>>>>>> 3bbbb76d
-{
-	initialized = false;
-}
-
-// Add attributes
-<<<<<<< HEAD
-bool P11ECPrivateKeyObj::init(OSObject *osobject)
-=======
+{
+	initialized = false;
+}
+
+// Add attributes
 bool P11DHPrivateKeyObj::init(OSObject *osobject)
->>>>>>> 3bbbb76d
 {
 	// Create parent
 	if (!P11PrivateKeyObj::init(osobject)) return false;
 
-<<<<<<< HEAD
-	OSAttribute attrKeyType((unsigned long)CKK_EC);
-=======
 	OSAttribute attrKeyType((unsigned long)CKK_DH);
->>>>>>> 3bbbb76d
 	osobject->setAttribute(CKA_KEY_TYPE, attrKeyType);
 
 	if (initialized) return true;
 
 	// Create attributes
-<<<<<<< HEAD
-	P11Attribute* attrEcParams = new P11AttrEcParams(osobject,P11Attribute::ck4|P11Attribute::ck6);
-=======
 	P11Attribute* attrPrime = new P11AttrPrime(osobject,P11Attribute::ck4|P11Attribute::ck6);
 	P11Attribute* attrBase = new P11AttrBase(osobject,P11Attribute::ck4|P11Attribute::ck6);
->>>>>>> 3bbbb76d
 	P11Attribute* attrValue = new P11AttrValue(osobject,P11Attribute::ck1|P11Attribute::ck4|P11Attribute::ck6|P11Attribute::ck7);
 
 	// Initialize the attributes
 	if
 	(
-<<<<<<< HEAD
-		!attrEcParams->init() ||
-=======
 		!attrPrime->init() ||
 		!attrBase->init() ||
->>>>>>> 3bbbb76d
+
 		!attrValue->init()
 	)
 	{
@@ -933,12 +972,8 @@
 	}
 
 	// Add them to the map
-<<<<<<< HEAD
-	attributes[attrEcParams->getType()] = attrEcParams;
-=======
 	attributes[attrPrime->getType()] = attrPrime;
 	attributes[attrBase->getType()] = attrBase;
->>>>>>> 3bbbb76d
 	attributes[attrValue->getType()] = attrValue;
 
 	initialized = true;

--- conflicted
+++ resolved
@@ -44,13 +44,10 @@
 #include "RSAPrivateKey.h"
 #include "DSAPublicKey.h"
 #include "DSAPrivateKey.h"
-<<<<<<< HEAD
 #include "ECPublicKey.h"
 #include "ECPrivateKey.h"
-=======
 #include "DHPublicKey.h"
 #include "DHPrivateKey.h"
->>>>>>> 3bbbb76d
 
 #include <memory>
 
@@ -230,26 +227,34 @@
 		CK_BBOOL isToken,
 		CK_BBOOL isPrivate
 	);
-<<<<<<< HEAD
 	CK_RV generateEC
-=======
+	(
+		CK_SESSION_HANDLE hSession,
+		CK_ATTRIBUTE_PTR pPublicKeyTemplate,
+		CK_ULONG ulPublicKeyAttributeCount,
+		CK_ATTRIBUTE_PTR pPrivateKeyTemplate,
+		CK_ULONG ulPrivateKeyAttributeCount,
+		CK_OBJECT_HANDLE_PTR phPublicKey,
+		CK_OBJECT_HANDLE_PTR phPrivateKey,
+		CK_BBOOL isPublicKeyOnToken,
+		CK_BBOOL isPublicKeyPrivate,
+		CK_BBOOL isPrivateKeyOnToken,
+		CK_BBOOL isPrivateKeyPrivate
+	);
 	CK_RV generateDH
->>>>>>> 3bbbb76d
-	(
-		CK_SESSION_HANDLE hSession,
-		CK_ATTRIBUTE_PTR pPublicKeyTemplate,
-		CK_ULONG ulPublicKeyAttributeCount,
-		CK_ATTRIBUTE_PTR pPrivateKeyTemplate,
-		CK_ULONG ulPrivateKeyAttributeCount,
-		CK_OBJECT_HANDLE_PTR phPublicKey,
-		CK_OBJECT_HANDLE_PTR phPrivateKey,
-		CK_BBOOL isPublicKeyOnToken,
-		CK_BBOOL isPublicKeyPrivate,
-		CK_BBOOL isPrivateKeyOnToken,
-		CK_BBOOL isPrivateKeyPrivate
-	);
-<<<<<<< HEAD
-=======
+	(
+		CK_SESSION_HANDLE hSession,
+		CK_ATTRIBUTE_PTR pPublicKeyTemplate,
+		CK_ULONG ulPublicKeyAttributeCount,
+		CK_ATTRIBUTE_PTR pPrivateKeyTemplate,
+		CK_ULONG ulPrivateKeyAttributeCount,
+		CK_OBJECT_HANDLE_PTR phPublicKey,
+		CK_OBJECT_HANDLE_PTR phPrivateKey,
+		CK_BBOOL isPublicKeyOnToken,
+		CK_BBOOL isPublicKeyPrivate,
+		CK_BBOOL isPrivateKeyOnToken,
+		CK_BBOOL isPrivateKeyPrivate
+	);
 	CK_RV generateDHParameters
 	(
 		CK_SESSION_HANDLE hSession,
@@ -270,7 +275,6 @@
 		CK_BBOOL isOnToken,
 		CK_BBOOL isPrivate
 	);
->>>>>>> 3bbbb76d
 	CK_RV CreateObject
 	(
 		CK_SESSION_HANDLE hSession,
@@ -284,12 +288,9 @@
 	CK_RV getRSAPublicKey(RSAPublicKey* publicKey, Token* token, OSObject* key);
 	CK_RV getDSAPrivateKey(DSAPrivateKey* privateKey, Token* token, OSObject* key);
 	CK_RV getDSAPublicKey(DSAPublicKey* publicKey, Token* token, OSObject* key);
-<<<<<<< HEAD
 	CK_RV getECPrivateKey(ECPrivateKey* privateKey, Token* token, OSObject* key);
 	CK_RV getECPublicKey(ECPublicKey* publicKey, Token* token, OSObject* key);
-=======
 	CK_RV getDHPrivateKey(DHPrivateKey* privateKey, Token* token, OSObject* key);
 	CK_RV getDHPublicKey(DHPublicKey* publicKey, DHPrivateKey* privateKey, ByteString& pubParams);
->>>>>>> 3bbbb76d
 	CK_RV getSymmetricKey(SymmetricKey* skey, Token* token, OSObject* key);
 };

/* pkcs11.h
   Copyright 2006, 2007 g10 Code GmbH
   Copyright 2006 Andreas Jellinghaus

   This file is free software; as a special exception the author gives
   unlimited permission to copy and/or distribute it, with or without
   modifications, as long as this notice is preserved.

   This file is distributed in the hope that it will be useful, but
   WITHOUT ANY WARRANTY, to the extent permitted by law; without even
   the implied warranty of MERCHANTABILITY or FITNESS FOR A PARTICULAR
   PURPOSE.  */

/* Please submit changes back to the Scute project at
   http://www.scute.org/ (or send them to marcus@g10code.com), so that
   they can be picked up by other projects from there as well.  */

/* This file is a modified implementation of the PKCS #11 standard by
   RSA Security Inc.  It is mostly a drop-in replacement, with the
   following change:

   This header file does not require any macro definitions by the user
   (like CK_DEFINE_FUNCTION etc).  In fact, it defines those macros
   for you (if useful, some are missing, let me know if you need
   more).

   There is an additional API available that does comply better to the
   GNU coding standard.  It can be switched on by defining
   CRYPTOKI_GNU before including this header file.  For this, the
   following changes are made to the specification:

   All structure types are changed to a "struct ck_foo" where CK_FOO
   is the type name in PKCS #11.

   All non-structure types are changed to ck_foo_t where CK_FOO is the
   lowercase version of the type name in PKCS #11.  The basic types
   (CK_ULONG et al.) are removed without substitute.

   All members of structures are modified in the following way: Type
   indication prefixes are removed, and underscore characters are
   inserted before words.  Then the result is lowercased.

   Note that function names are still in the original case, as they
   need for ABI compatibility.

   CK_FALSE, CK_TRUE and NULL_PTR are removed without substitute.  Use
   <stdbool.h>.

   If CRYPTOKI_COMPAT is defined before including this header file,
   then none of the API changes above take place, and the API is the
   one defined by the PKCS #11 standard.  */

#ifndef PKCS11_H
#define PKCS11_H 1

#if defined(__cplusplus)
extern "C" {
#endif


/* The version of cryptoki we implement.  The revision is changed with
   each modification of this file.  If you do not use the "official"
   version of this file, please consider deleting the revision macro
   (you may use a macro with a different name to keep track of your
   versions).  */
#define CRYPTOKI_VERSION_MAJOR		2
#define CRYPTOKI_VERSION_MINOR		30
#define CRYPTOKI_VERSION_REVISION	0
#define CRYPTOKI_VERSION_AMENDMENT	0


/* Compatibility interface is default, unless CRYPTOKI_GNU is
   given.  */
#ifndef CRYPTOKI_GNU
#ifndef CRYPTOKI_COMPAT
#define CRYPTOKI_COMPAT 1
#endif
#endif

/* System dependencies.  */

#if defined(_WIN32) || defined(CRYPTOKI_FORCE_WIN32)

/* There is a matching pop below.  */
#pragma pack(push, cryptoki, 1)

#ifdef CRYPTOKI_EXPORTS
#define CK_SPEC __declspec(dllexport)
#else
#define CK_SPEC __declspec(dllimport)
#endif

#else

#define CK_SPEC

#endif


#ifdef CRYPTOKI_COMPAT
  /* If we are in compatibility mode, switch all exposed names to the
     PKCS #11 variant.  There are corresponding #undefs below.  */

#define ck_flags_t CK_FLAGS
#define ck_version _CK_VERSION

#define ck_info _CK_INFO
#define cryptoki_version cryptokiVersion
#define manufacturer_id manufacturerID
#define library_description libraryDescription
#define library_version libraryVersion

#define ck_notification_t CK_NOTIFICATION
#define ck_slot_id_t CK_SLOT_ID

#define ck_slot_info _CK_SLOT_INFO
#define slot_description slotDescription
#define hardware_version hardwareVersion
#define firmware_version firmwareVersion

#define ck_token_info _CK_TOKEN_INFO
#define serial_number serialNumber
#define max_session_count ulMaxSessionCount
#define session_count ulSessionCount
#define max_rw_session_count ulMaxRwSessionCount
#define rw_session_count ulRwSessionCount
#define max_pin_len ulMaxPinLen
#define min_pin_len ulMinPinLen
#define total_public_memory ulTotalPublicMemory
#define free_public_memory ulFreePublicMemory
#define total_private_memory ulTotalPrivateMemory
#define free_private_memory ulFreePrivateMemory
#define utc_time utcTime

#define ck_session_handle_t CK_SESSION_HANDLE
#define ck_user_type_t CK_USER_TYPE
#define ck_state_t CK_STATE

#define ck_session_info _CK_SESSION_INFO
#define slot_id slotID
#define device_error ulDeviceError

#define ck_object_handle_t CK_OBJECT_HANDLE
#define ck_object_class_t CK_OBJECT_CLASS
#define ck_hw_feature_type_t CK_HW_FEATURE_TYPE
#define ck_key_type_t CK_KEY_TYPE
#define ck_certificate_type_t CK_CERTIFICATE_TYPE
#define ck_attribute_type_t CK_ATTRIBUTE_TYPE

#define ck_attribute _CK_ATTRIBUTE
#define value pValue
#define value_len ulValueLen

#define ck_date _CK_DATE

#define ck_mechanism_type_t CK_MECHANISM_TYPE

#define ck_mechanism _CK_MECHANISM
#define parameter pParameter
#define parameter_len ulParameterLen

#define ck_mechanism_info _CK_MECHANISM_INFO
#define min_key_size ulMinKeySize
#define max_key_size ulMaxKeySize

#define hash_alg hashAlg
#define source_data pSourceData
#define source_data_len ulSourceDataLen

#define slen sLen

#define ck_ec_kdf_type_t CK_EC_KDF_TYPE

#define shared_data_len ulSharedDataLen
#define shared_data pSharedData
#define public_data_len ulPublicDataLen
#define public_data pPublicData

#define private_data_len ulPrivateDataLen
#define private_data hPrivateData
#define public_data_len2 ulPublicDataLen2
#define public_data2 pPublicData2

#define public_key publicKey

#define ck_x9_42_dh_kdf_type_t CK_X9_42_DH_KDF_TYPE

#define other_info_len ulOtherInfoLen
#define other_info pOtherInfo

#define ck_rv_t CK_RV
#define ck_notify_t CK_NOTIFY

#define ck_function_list _CK_FUNCTION_LIST

#define ck_createmutex_t CK_CREATEMUTEX
#define ck_destroymutex_t CK_DESTROYMUTEX
#define ck_lockmutex_t CK_LOCKMUTEX
#define ck_unlockmutex_t CK_UNLOCKMUTEX

#define ck_c_initialize_args _CK_C_INITIALIZE_ARGS
#define create_mutex CreateMutex
#define destroy_mutex DestroyMutex
#define lock_mutex LockMutex
#define unlock_mutex UnlockMutex
#define reserved pReserved

#endif	/* CRYPTOKI_COMPAT */



typedef unsigned long ck_flags_t;

struct ck_version
{
  unsigned char major;
  unsigned char minor;
};


struct ck_info
{
  struct ck_version cryptoki_version;
  unsigned char manufacturer_id[32];
  ck_flags_t flags;
  unsigned char library_description[32];
  struct ck_version library_version;
};


typedef unsigned long ck_notification_t;

#define CKN_SURRENDER	(0)
#define CKN_OTP_CHANGED	(1)

typedef unsigned long ck_slot_id_t;


struct ck_slot_info
{
  unsigned char slot_description[64];
  unsigned char manufacturer_id[32];
  ck_flags_t flags;
  struct ck_version hardware_version;
  struct ck_version firmware_version;
};


#define CKF_TOKEN_PRESENT	(1 << 0)
#define CKF_REMOVABLE_DEVICE	(1 << 1)
#define CKF_HW_SLOT		(1 << 2)
#define CKF_ARRAY_ATTRIBUTE	(1 << 30)


struct ck_token_info
{
  unsigned char label[32];
  unsigned char manufacturer_id[32];
  unsigned char model[16];
  unsigned char serial_number[16];
  ck_flags_t flags;
  unsigned long max_session_count;
  unsigned long session_count;
  unsigned long max_rw_session_count;
  unsigned long rw_session_count;
  unsigned long max_pin_len;
  unsigned long min_pin_len;
  unsigned long total_public_memory;
  unsigned long free_public_memory;
  unsigned long total_private_memory;
  unsigned long free_private_memory;
  struct ck_version hardware_version;
  struct ck_version firmware_version;
  unsigned char utc_time[16];
};


#define CKF_RNG					(1 << 0)
#define CKF_WRITE_PROTECTED			(1 << 1)
#define CKF_LOGIN_REQUIRED			(1 << 2)
#define CKF_USER_PIN_INITIALIZED		(1 << 3)
#define CKF_RESTORE_KEY_NOT_NEEDED		(1 << 5)
#define CKF_CLOCK_ON_TOKEN			(1 << 6)
#define CKF_PROTECTED_AUTHENTICATION_PATH	(1 << 8)
#define CKF_DUAL_CRYPTO_OPERATIONS		(1 << 9)
#define CKF_TOKEN_INITIALIZED			(1 << 10)
#define CKF_SECONDARY_AUTHENTICATION		(1 << 11)
#define CKF_USER_PIN_COUNT_LOW			(1 << 16)
#define CKF_USER_PIN_FINAL_TRY			(1 << 17)
#define CKF_USER_PIN_LOCKED			(1 << 18)
#define CKF_USER_PIN_TO_BE_CHANGED		(1 << 19)
#define CKF_SO_PIN_COUNT_LOW			(1 << 20)
#define CKF_SO_PIN_FINAL_TRY			(1 << 21)
#define CKF_SO_PIN_LOCKED			(1 << 22)
#define CKF_SO_PIN_TO_BE_CHANGED		(1 << 23)
#define CKF_ERROR_STATE				(1 << 24)

#define CK_UNAVAILABLE_INFORMATION	((unsigned long) -1)
#define CK_EFFECTIVELY_INFINITE		(0)


typedef unsigned long ck_session_handle_t;

#define CK_INVALID_HANDLE	(0)


typedef unsigned long ck_user_type_t;

#define CKU_SO			(0)
#define CKU_USER		(1)
#define CKU_CONTEXT_SPECIFIC	(2)


typedef unsigned long ck_state_t;

#define CKS_RO_PUBLIC_SESSION	(0)
#define CKS_RO_USER_FUNCTIONS	(1)
#define CKS_RW_PUBLIC_SESSION	(2)
#define CKS_RW_USER_FUNCTIONS	(3)
#define CKS_RW_SO_FUNCTIONS	(4)


struct ck_session_info
{
  ck_slot_id_t slot_id;
  ck_state_t state;
  ck_flags_t flags;
  unsigned long device_error;
};

#define CKF_RW_SESSION		(1 << 1)
#define CKF_SERIAL_SESSION	(1 << 2)


typedef unsigned long ck_object_handle_t;


typedef unsigned long ck_object_class_t;

#define CKO_DATA		(0)
#define CKO_CERTIFICATE		(1)
#define CKO_PUBLIC_KEY		(2)
#define CKO_PRIVATE_KEY		(3)
#define CKO_SECRET_KEY		(4)
#define CKO_HW_FEATURE		(5)
#define CKO_DOMAIN_PARAMETERS	(6)
#define CKO_MECHANISM		(7)
#define CKO_OTP_KEY		(8)
#define CKO_VENDOR_DEFINED	((unsigned long) (1 << 31))


typedef unsigned long ck_hw_feature_type_t;

#define CKH_MONOTONIC_COUNTER	(1)
#define CKH_CLOCK		(2)
#define CKH_USER_INTERFACE	(3)
#define CKH_VENDOR_DEFINED	((unsigned long) (1 << 31))


typedef unsigned long ck_key_type_t;

#define CKK_RSA			(0)
#define CKK_DSA			(1)
#define CKK_DH			(2)
#define CKK_ECDSA		(3)
#define CKK_EC			(3)
#define CKK_X9_42_DH		(4)
#define CKK_KEA			(5)
#define CKK_GENERIC_SECRET	(0x10)
#define CKK_RC2			(0x11)
#define CKK_RC4			(0x12)
#define CKK_DES			(0x13)
#define CKK_DES2		(0x14)
#define CKK_DES3		(0x15)
#define CKK_CAST		(0x16)
#define CKK_CAST3		(0x17)
#define CKK_CAST5		(0x18)
#define CKK_CAST128		(0x18)
#define CKK_RC5			(0x19)
#define CKK_IDEA		(0x1a)
#define CKK_SKIPJACK		(0x1b)
#define CKK_BATON		(0x1c)
#define CKK_JUNIPER		(0x1d)
#define CKK_CDMF		(0x1e)
#define CKK_AES			(0x1f)
#define CKK_BLOWFISH		(0x20)
#define CKK_TWOFISH		(0x21)
#define CKK_SECURID		(0x22)
#define CKK_HOTP		(0x23)
#define CKK_ACTI		(0x24)
#define CKK_CAMELLIA		(0x25)
#define CKK_ARIA		(0x26)
#define CKK_MD5_HMAC		(0x27)
#define CKK_SHA_1_HMAC		(0x28)
#define CKK_RIPEMD128_HMAC	(0x29)
#define CKK_RIPEMD160_HMAC	(0x2A)
#define CKK_SHA256_HMAC		(0x2B)
#define CKK_SHA384_HMAC		(0x2C)
#define CKK_SHA512_HMAC		(0x2D)
#define CKK_SHA224_HMAC		(0x2E)
#define CKK_SEED		(0x2F)
#define CKK_GOSTR3410		(0x30)
#define CKK_GOSTR3411		(0x31)
#define CKK_GOST28147		(0x32)
#define CKK_VENDOR_DEFINED	((unsigned long) (1 << 31))


typedef unsigned long ck_certificate_type_t;

#define CKC_X_509		(0)
#define CKC_X_509_ATTR_CERT	(1)
#define CKC_WTLS		(2)
#define CKC_VENDOR_DEFINED	((unsigned long) (1 << 31))

#define CK_OTP_FORMAT_DECIMAL		(0)
#define CK_OTP_FORMAT_HEXADECIMAL	(1)
#define CK_OTP_FORMAT_ALPHANUMERIC	(2)
#define CK_OTP_FORMAT_BINARY		(3)

#define CK_OTP_PARAM_IGNORED		(0)
#define CK_OTP_PARAM_OPTIONAL		(1)
#define CK_OTP_PARAM_MANDATORY		(2)

typedef unsigned long ck_attribute_type_t;

#define CKA_CLASS			(0)
#define CKA_TOKEN			(1)
#define CKA_PRIVATE			(2)
#define CKA_LABEL			(3)
#define CKA_APPLICATION			(0x10)
#define CKA_VALUE			(0x11)
#define CKA_OBJECT_ID			(0x12)
#define CKA_CERTIFICATE_TYPE		(0x80)
#define CKA_ISSUER			(0x81)
#define CKA_SERIAL_NUMBER		(0x82)
#define CKA_AC_ISSUER			(0x83)
#define CKA_OWNER			(0x84)
#define CKA_ATTR_TYPES			(0x85)
#define CKA_TRUSTED			(0x86)
#define CKA_CERTIFICATE_CATEGORY	(0x87)
#define CKA_JAVA_MIDP_SECURITY_DOMAIN	(0x88)
#define CKA_URL				(0x89)
#define CKA_HASH_OF_SUBJECT_PUBLIC_KEY	(0x8a)
#define CKA_HASH_OF_ISSUER_PUBLIC_KEY	(0x8b)
#define CKA_NAME_HASH_ALGORITHM		(0x8c)
#define CKA_CHECK_VALUE			(0x90)
#define CKA_KEY_TYPE			(0x100)
#define CKA_SUBJECT			(0x101)
#define CKA_ID				(0x102)
#define CKA_SENSITIVE			(0x103)
#define CKA_ENCRYPT			(0x104)
#define CKA_DECRYPT			(0x105)
#define CKA_WRAP			(0x106)
#define CKA_UNWRAP			(0x107)
#define CKA_SIGN			(0x108)
#define CKA_SIGN_RECOVER		(0x109)
#define CKA_VERIFY			(0x10a)
#define CKA_VERIFY_RECOVER		(0x10b)
#define CKA_DERIVE			(0x10c)
#define CKA_START_DATE			(0x110)
#define CKA_END_DATE			(0x111)
#define CKA_MODULUS			(0x120)
#define CKA_MODULUS_BITS		(0x121)
#define CKA_PUBLIC_EXPONENT		(0x122)
#define CKA_PRIVATE_EXPONENT		(0x123)
#define CKA_PRIME_1			(0x124)
#define CKA_PRIME_2			(0x125)
#define CKA_EXPONENT_1			(0x126)
#define CKA_EXPONENT_2			(0x127)
#define CKA_COEFFICIENT			(0x128)
#define CKA_PRIME			(0x130)
#define CKA_SUBPRIME			(0x131)
#define CKA_BASE			(0x132)
#define CKA_PRIME_BITS			(0x133)
<<<<<<< HEAD
=======
#define CKA_SUB_PRIME_BITS		(0x134)
>>>>>>> 61915f6e
#define CKA_SUBPRIME_BITS		(0x134)
#define CKA_VALUE_BITS			(0x160)
#define CKA_VALUE_LEN			(0x161)
#define CKA_EXTRACTABLE			(0x162)
#define CKA_LOCAL			(0x163)
#define CKA_NEVER_EXTRACTABLE		(0x164)
#define CKA_ALWAYS_SENSITIVE		(0x165)
#define CKA_KEY_GEN_MECHANISM		(0x166)
#define CKA_MODIFIABLE			(0x170)
#define CKA_COPYABLE			(0x171)
#define CKA_ECDSA_PARAMS		(0x180)
#define CKA_EC_PARAMS			(0x180)
#define CKA_EC_POINT			(0x181)
#define CKA_SECONDARY_AUTH		(0x200)
#define CKA_AUTH_PIN_FLAGS		(0x201)
#define CKA_ALWAYS_AUTHENTICATE		(0x202)
#define CKA_WRAP_WITH_TRUSTED		(0x210)
#define CKA_OTP_FORMAT			(0x220)
#define CKA_OTP_LENGTH			(0x221)
#define CKA_OTP_TIME_INTERVAL		(0x222)
#define CKA_OTP_USER_FRIENDLY_MODE	(0x223)
#define CKA_OTP_CHALLENGE_REQUIREMENT	(0x224)
#define CKA_OTP_TIME_REQUIREMENT	(0x225)
#define CKA_OTP_COUNTER_REQUIREMENT	(0x226)
#define CKA_OTP_PIN_REQUIREMENT		(0x227)
#define CKA_OTP_COUNTER			(0x22E)
#define CKA_OTP_TIME			(0x22F)
#define CKA_OTP_USER_IDENTIFIER		(0x22A)
#define CKA_OTP_SERVICE_IDENTIFIER	(0x22B)
#define CKA_OTP_SERVICE_LOGO		(0x22C)
#define CKA_OTP_SERVICE_LOGO_TYPE	(0x22D)
#define CKA_GOSTR3410_PARAMS		(0x250)
#define CKA_GOSTR3411_PARAMS		(0x251)
#define CKA_GOST28147_PARAMS		(0x252)
#define CKA_HW_FEATURE_TYPE		(0x300)
#define CKA_RESET_ON_INIT		(0x301)
#define CKA_HAS_RESET			(0x302)
#define CKA_PIXEL_X			(0x400)
#define CKA_PIXEL_Y			(0x401)
#define CKA_RESOLUTION			(0x402)
#define CKA_CHAR_ROWS			(0x403)
#define CKA_CHAR_COLUMNS		(0x404)
#define CKA_COLOR			(0x405)
#define CKA_BITS_PER_PIXEL		(0x406)
#define CKA_CHAR_SETS			(0x480)
#define CKA_ENCODING_METHODS		(0x481)
#define CKA_MIME_TYPES			(0x482)
#define CKA_MECHANISM_TYPE		(0x500)
#define CKA_REQUIRED_CMS_ATTRIBUTES	(0x501)
#define CKA_DEFAULT_CMS_ATTRIBUTES	(0x502)
#define CKA_SUPPORTED_CMS_ATTRIBUTES	(0x503)
#define CKA_WRAP_TEMPLATE		(CKF_ARRAY_ATTRIBUTE | 0x211)
#define CKA_UNWRAP_TEMPLATE		(CKF_ARRAY_ATTRIBUTE | 0x212)
#define CKA_DERIVE_TEMPLATE		(CKF_ARRAY_ATTRIBUTE | 0x213)
#define CKA_ALLOWED_MECHANISMS		(CKF_ARRAY_ATTRIBUTE | 0x600)
#define CKA_VENDOR_DEFINED		((unsigned long) (1 << 31))


struct ck_attribute
{
  ck_attribute_type_t type;
  void *value;
  unsigned long value_len;
};


struct ck_date
{
  unsigned char year[4];
  unsigned char month[2];
  unsigned char day[2];
};


typedef unsigned long ck_mechanism_type_t;

#define CKM_RSA_PKCS_KEY_PAIR_GEN	(0)
#define CKM_RSA_PKCS			(1)
#define CKM_RSA_9796			(2)
#define CKM_RSA_X_509			(3)
#define CKM_MD2_RSA_PKCS		(4)
#define CKM_MD5_RSA_PKCS		(5)
#define CKM_SHA1_RSA_PKCS		(6)
#define CKM_RIPEMD128_RSA_PKCS		(7)
#define CKM_RIPEMD160_RSA_PKCS		(8)
#define CKM_RSA_PKCS_OAEP		(9)
#define CKM_RSA_X9_31_KEY_PAIR_GEN	(0xa)
#define CKM_RSA_X9_31			(0xb)
#define CKM_SHA1_RSA_X9_31		(0xc)
#define CKM_RSA_PKCS_PSS		(0xd)
#define CKM_SHA1_RSA_PKCS_PSS		(0xe)
#define CKM_DSA_KEY_PAIR_GEN		(0x10)
#define	CKM_DSA				(0x11)
#define CKM_DSA_SHA1			(0x12)
#define CKM_DSA_SHA224			(0x13)
#define CKM_DSA_SHA256			(0x14)
#define CKM_DSA_SHA384			(0x15)
#define CKM_DSA_SHA512			(0x16)
#define CKM_DH_PKCS_KEY_PAIR_GEN	(0x20)
#define CKM_DH_PKCS_DERIVE		(0x21)
#define	CKM_X9_42_DH_KEY_PAIR_GEN	(0x30)
#define CKM_X9_42_DH_DERIVE		(0x31)
#define CKM_X9_42_DH_HYBRID_DERIVE	(0x32)
#define CKM_X9_42_MQV_DERIVE		(0x33)
#define CKM_SHA256_RSA_PKCS		(0x40)
#define CKM_SHA384_RSA_PKCS		(0x41)
#define CKM_SHA512_RSA_PKCS		(0x42)
#define CKM_SHA256_RSA_PKCS_PSS		(0x43)
#define CKM_SHA384_RSA_PKCS_PSS		(0x44)
#define CKM_SHA512_RSA_PKCS_PSS		(0x45)
#define CKM_SHA224_RSA_PKCS		(0x46)
#define CKM_SHA224_RSA_PKCS_PSS		(0x47)
#define CKM_RC2_KEY_GEN			(0x100)
#define CKM_RC2_ECB			(0x101)
#define	CKM_RC2_CBC			(0x102)
#define	CKM_RC2_MAC			(0x103)
#define CKM_RC2_MAC_GENERAL		(0x104)
#define CKM_RC2_CBC_PAD			(0x105)
#define CKM_RC4_KEY_GEN			(0x110)
#define CKM_RC4				(0x111)
#define CKM_DES_KEY_GEN			(0x120)
#define CKM_DES_ECB			(0x121)
#define CKM_DES_CBC			(0x122)
#define CKM_DES_MAC			(0x123)
#define CKM_DES_MAC_GENERAL		(0x124)
#define CKM_DES_CBC_PAD			(0x125)
#define CKM_DES2_KEY_GEN		(0x130)
#define CKM_DES3_KEY_GEN		(0x131)
#define CKM_DES3_ECB			(0x132)
#define CKM_DES3_CBC			(0x133)
#define CKM_DES3_MAC			(0x134)
#define CKM_DES3_MAC_GENERAL		(0x135)
#define CKM_DES3_CBC_PAD		(0x136)
#define CKM_DES3_CMAC_GENERAL		(0x137)
#define CKM_DES3_CMAC			(0x138)
#define CKM_CDMF_KEY_GEN		(0x140)
#define CKM_CDMF_ECB			(0x141)
#define CKM_CDMF_CBC			(0x142)
#define CKM_CDMF_MAC			(0x143)
#define CKM_CDMF_MAC_GENERAL		(0x144)
#define CKM_CDMF_CBC_PAD		(0x145)
#define CKM_DES_OFB64			(0x150)
#define CKM_DES_OFB8			(0x151)
#define CKM_DES_CFB64			(0x152)
#define CKM_DES_CFB8			(0x153)
#define CKM_MD2				(0x200)
#define CKM_MD2_HMAC			(0x201)
#define CKM_MD2_HMAC_GENERAL		(0x202)
#define CKM_MD5				(0x210)
#define CKM_MD5_HMAC			(0x211)
#define CKM_MD5_HMAC_GENERAL		(0x212)
#define CKM_SHA_1			(0x220)
#define CKM_SHA_1_HMAC			(0x221)
#define CKM_SHA_1_HMAC_GENERAL		(0x222)
#define CKM_RIPEMD128			(0x230)
#define CKM_RIPEMD128_HMAC		(0x231)
#define CKM_RIPEMD128_HMAC_GENERAL	(0x232)
#define CKM_RIPEMD160			(0x240)
#define CKM_RIPEMD160_HMAC		(0x241)
#define CKM_RIPEMD160_HMAC_GENERAL	(0x242)
#define CKM_SHA256			(0x250)
#define CKM_SHA256_HMAC			(0x251)
#define CKM_SHA256_HMAC_GENERAL		(0x252)
#define CKM_SHA224			(0x255)
#define CKM_SHA224_HMAC			(0x256)
#define CKM_SHA224_HMAC_GENERAL		(0x257)
#define CKM_SHA384			(0x260)
#define CKM_SHA384_HMAC			(0x261)
#define CKM_SHA384_HMAC_GENERAL		(0x262)
#define CKM_SHA512			(0x270)
#define CKM_SHA512_HMAC			(0x271)
#define CKM_SHA512_HMAC_GENERAL		(0x272)
#define CKM_SECURID_KEY_GEN		(0x280)
#define CKM_SECURID			(0x282)
#define CKM_HOTP_KEY_GEN		(0x290)
#define CKM_HOTP			(0x291)
#define CKM_ACTI			(0x2A0)
#define CKM_ACTI_KEY_GEN		(0x2A1)
#define CKM_CAST_KEY_GEN		(0x300)
#define CKM_CAST_ECB			(0x301)
#define CKM_CAST_CBC			(0x302)
#define CKM_CAST_MAC			(0x303)
#define CKM_CAST_MAC_GENERAL		(0x304)
#define CKM_CAST_CBC_PAD		(0x305)
#define CKM_CAST3_KEY_GEN		(0x310)
#define CKM_CAST3_ECB			(0x311)
#define CKM_CAST3_CBC			(0x312)
#define CKM_CAST3_MAC			(0x313)
#define CKM_CAST3_MAC_GENERAL		(0x314)
#define CKM_CAST3_CBC_PAD		(0x315)
#define CKM_CAST5_KEY_GEN		(0x320)
#define CKM_CAST128_KEY_GEN		(0x320)
#define CKM_CAST5_ECB			(0x321)
#define CKM_CAST128_ECB			(0x321)
#define CKM_CAST5_CBC			(0x322)
#define CKM_CAST128_CBC			(0x322)
#define CKM_CAST5_MAC			(0x323)
#define	CKM_CAST128_MAC			(0x323)
#define CKM_CAST5_MAC_GENERAL		(0x324)
#define CKM_CAST128_MAC_GENERAL		(0x324)
#define CKM_CAST5_CBC_PAD		(0x325)
#define CKM_CAST128_CBC_PAD		(0x325)
#define CKM_RC5_KEY_GEN			(0x330)
#define CKM_RC5_ECB			(0x331)
#define CKM_RC5_CBC			(0x332)
#define CKM_RC5_MAC			(0x333)
#define CKM_RC5_MAC_GENERAL		(0x334)
#define CKM_RC5_CBC_PAD			(0x335)
#define CKM_IDEA_KEY_GEN		(0x340)
#define CKM_IDEA_ECB			(0x341)
#define	CKM_IDEA_CBC			(0x342)
#define CKM_IDEA_MAC			(0x343)
#define CKM_IDEA_MAC_GENERAL		(0x344)
#define CKM_IDEA_CBC_PAD		(0x345)
#define CKM_GENERIC_SECRET_KEY_GEN	(0x350)
#define CKM_CONCATENATE_BASE_AND_KEY	(0x360)
#define CKM_CONCATENATE_BASE_AND_DATA	(0x362)
#define CKM_CONCATENATE_DATA_AND_BASE	(0x363)
#define CKM_XOR_BASE_AND_DATA		(0x364)
#define CKM_EXTRACT_KEY_FROM_KEY	(0x365)
#define CKM_SSL3_PRE_MASTER_KEY_GEN	(0x370)
#define CKM_SSL3_MASTER_KEY_DERIVE	(0x371)
#define CKM_SSL3_KEY_AND_MAC_DERIVE	(0x372)
#define CKM_SSL3_MASTER_KEY_DERIVE_DH	(0x373)
#define CKM_TLS_PRE_MASTER_KEY_GEN	(0x374)
#define CKM_TLS_MASTER_KEY_DERIVE	(0x375)
#define CKM_TLS_KEY_AND_MAC_DERIVE	(0x376)
#define CKM_TLS_MASTER_KEY_DERIVE_DH	(0x377)
#define CKM_TLS_PRF			(0x378)
#define CKM_SSL3_MD5_MAC		(0x380)
#define CKM_SSL3_SHA1_MAC		(0x381)
#define CKM_MD5_KEY_DERIVATION		(0x390)
#define CKM_MD2_KEY_DERIVATION		(0x391)
#define CKM_SHA1_KEY_DERIVATION		(0x392)
#define CKM_SHA256_KEY_DERIVATION	(0x393)
#define CKM_SHA384_KEY_DERIVATION	(0x394)
#define CKM_SHA512_KEY_DERIVATION	(0x395)
#define CKM_SHA224_KEY_DERIVATION	(0x396)
#define CKM_PBE_MD2_DES_CBC		(0x3a0)
#define CKM_PBE_MD5_DES_CBC		(0x3a1)
#define CKM_PBE_MD5_CAST_CBC		(0x3a2)
#define CKM_PBE_MD5_CAST3_CBC		(0x3a3)
#define CKM_PBE_MD5_CAST5_CBC		(0x3a4)
#define CKM_PBE_MD5_CAST128_CBC		(0x3a4)
#define CKM_PBE_SHA1_CAST5_CBC		(0x3a5)
#define CKM_PBE_SHA1_CAST128_CBC	(0x3a5)
#define CKM_PBE_SHA1_RC4_128		(0x3a6)
#define CKM_PBE_SHA1_RC4_40		(0x3a7)
#define CKM_PBE_SHA1_DES3_EDE_CBC	(0x3a8)
#define CKM_PBE_SHA1_DES2_EDE_CBC	(0x3a9)
#define CKM_PBE_SHA1_RC2_128_CBC	(0x3aa)
#define CKM_PBE_SHA1_RC2_40_CBC		(0x3ab)
#define CKM_PKCS5_PBKD2			(0x3b0)
#define CKM_PBA_SHA1_WITH_SHA1_HMAC	(0x3c0)
#define CKM_WTLS_PRE_MASTER_KEY_GEN	(0x3d0)
#define CKM_WTLS_MASTER_KEY_DERIVE	(0x3d1)
#define CKM_WTLS_MASTER_KEY_DERIVE_DH_ECC (0x3d2)
#define CKM_WTLS_PRF			(0x3d3)
#define CKM_WTLS_SERVER_KEY_AND_MAC_DERIVE (0x3d4)
#define CKM_WTLS_CLIENT_KEY_AND_MAC_DERIVE (0x3d5)
#define CKM_KEY_WRAP_LYNKS		(0x400)
#define CKM_KEY_WRAP_SET_OAEP		(0x401)
#define CKM_CMS_SIG			(0x500)
#define CKM_KIP_DERIVE			(0x510)
#define CKM_KIP_WRAP			(0x511)
#define CKM_KIP_MAC			(0x512)
#define CKM_CAMELLIA_KEY_GEN		(0x550)
#define CKM_CAMELLIA_ECB		(0x551)
#define CKM_CAMELLIA_CBC		(0x552)
#define CKM_CAMELLIA_MAC		(0x553)
#define CKM_CAMELLIA_MAC_GENERAL	(0x554)
#define CKM_CAMELLIA_CBC_PAD		(0x555)
#define CKM_CAMELLIA_ECB_ENCRYPT_DATA	(0x556)
#define CKM_CAMELLIA_CBC_ENCRYPT_DATA	(0x557)
#define CKM_CAMELLIA_CTR		(0x558)
#define CKM_ARIA_KEY_GEN		(0x560)
#define CKM_ARIA_ECB			(0x561)
#define CKM_ARIA_CBC			(0x562)
#define CKM_ARIA_MAC			(0x563)
#define CKM_ARIA_MAC_GENERAL		(0x564)
#define CKM_ARIA_CBC_PAD		(0x565)
#define CKM_ARIA_ECB_ENCRYPT_DATA	(0x566)
#define CKM_ARIA_CBC_ENCRYPT_DATA	(0x567)
#define CKM_SEED_KEY_GEN		(0x650)
#define CKM_SEED_ECB			(0x651)
#define CKM_SEED_CBC			(0x652)
#define CKM_SEED_MAC			(0x653)
#define CKM_SEED_MAC_GENERAL		(0x654)
#define CKM_SEED_CBC_PAD		(0x655)
#define CKM_SEED_ECB_ENCRYPT_DATA	(0x656)
#define CKM_SEED_CBC_ENCRYPT_DATA	(0x657)
#define CKM_SKIPJACK_KEY_GEN		(0x1000)
#define CKM_SKIPJACK_ECB64		(0x1001)
#define CKM_SKIPJACK_CBC64		(0x1002)
#define CKM_SKIPJACK_OFB64		(0x1003)
#define CKM_SKIPJACK_CFB64		(0x1004)
#define CKM_SKIPJACK_CFB32		(0x1005)
#define CKM_SKIPJACK_CFB16		(0x1006)
#define CKM_SKIPJACK_CFB8		(0x1007)
#define CKM_SKIPJACK_WRAP		(0x1008)
#define CKM_SKIPJACK_PRIVATE_WRAP	(0x1009)
#define CKM_SKIPJACK_RELAYX		(0x100a)
#define CKM_KEA_KEY_PAIR_GEN		(0x1010)
#define CKM_KEA_KEY_DERIVE		(0x1011)
#define CKM_FORTEZZA_TIMESTAMP		(0x1020)
#define CKM_BATON_KEY_GEN		(0x1030)
#define CKM_BATON_ECB128		(0x1031)
#define CKM_BATON_ECB96			(0x1032)
#define CKM_BATON_CBC128		(0x1033)
#define CKM_BATON_COUNTER		(0x1034)
#define CKM_BATON_SHUFFLE		(0x1035)
#define CKM_BATON_WRAP			(0x1036)
#define CKM_ECDSA_KEY_PAIR_GEN		(0x1040)
#define CKM_EC_KEY_PAIR_GEN		(0x1040)
#define CKM_ECDSA			(0x1041)
#define CKM_ECDSA_SHA1			(0x1042)
#define CKM_ECDSA_SHA224		(0x1043)
#define CKM_ECDSA_SHA256		(0x1044)
#define CKM_ECDSA_SHA384		(0x1045)
#define CKM_ECDSA_SHA512		(0x1046)
#define CKM_ECDH1_DERIVE		(0x1050)
#define CKM_ECDH1_COFACTOR_DERIVE	(0x1051)
#define CKM_ECMQV_DERIVE		(0x1052)
#define CKM_JUNIPER_KEY_GEN		(0x1060)
#define CKM_JUNIPER_ECB128		(0x1061)
#define CKM_JUNIPER_CBC128		(0x1062)
#define CKM_JUNIPER_COUNTER		(0x1063)
#define CKM_JUNIPER_SHUFFLE		(0x1064)
#define CKM_JUNIPER_WRAP		(0x1065)
#define CKM_FASTHASH			(0x1070)
#define CKM_AES_KEY_GEN			(0x1080)
#define CKM_AES_ECB			(0x1081)
#define CKM_AES_CBC			(0x1082)
#define CKM_AES_MAC			(0x1083)
#define CKM_AES_MAC_GENERAL		(0x1084)
#define CKM_AES_CBC_PAD			(0x1085)
#define CKM_AES_CTR			(0x1086)
#define CKM_AES_GCM			(0x1087)
#define CKM_AES_CCM			(0x1088)
#define CKM_AES_CTS			(0x1089)
#define CKM_AES_CMAC			(0x108a)
#define CKM_AES_CMAC_GENERAL		(0x108b)
#define CKM_AES_KEY_WRAP		(0x1090)
#define CKM_BLOWFISH_KEY_GEN		(0x1090)
#define CKM_AES_KEY_WRAP_PAD		(0x1091)
#define CKM_BLOWFISH_CBC		(0x1091)
#define CKM_TWOFISH_KEY_GEN		(0x1092)
#define CKM_TWOFISH_CBC			(0x1093)
#define CKM_BLOWFISH_CBC_PAD		(0x1094)
#define CKM_TWOFISH_CBC_PAD		(0x1095)
#define CKM_DES_ECB_ENCRYPT_DATA	(0x1100)
#define CKM_DES_CBC_ENCRYPT_DATA	(0x1101)
#define CKM_DES3_ECB_ENCRYPT_DATA	(0x1102)
#define CKM_DES3_CBC_ENCRYPT_DATA	(0x1103)
#define CKM_AES_ECB_ENCRYPT_DATA	(0x1104)
#define CKM_AES_CBC_ENCRYPT_DATA	(0x1105)
#define CKM_GOSTR3410_KEY_PAIR_GEN	(0x1200)
#define CKM_GOSTR3410			(0x1201)
#define CKM_GOSTR3410_WITH_GOSTR3411	(0x1202)
#define CKM_GOSTR3410_KEY_WRAP		(0x1203)
#define CKM_GOSTR3410_DERIVE		(0x1204)
#define CKM_GOSTR3411			(0x1210)
#define CKM_GOSTR3411_HMAC		(0x1211)
#define CKM_GOST28147_KEY_GEN		(0x1220)
#define CKM_GOST28147_ECB		(0x1221)
#define CKM_GOST28147			(0x1222)
#define CKM_GOST28147_MAC		(0x1223)
#define CKM_GOST28147_KEY_WRAP		(0x1224)
#define CKM_DSA_PARAMETER_GEN		(0x2000)
#define CKM_DH_PKCS_PARAMETER_GEN	(0x2001)
#define CKM_X9_42_DH_PARAMETER_GEN	(0x2002)
#define CKM_AES_OFB			(0x2104)
#define CKM_AES_CFB64			(0x2105)
#define CKM_AES_CFB8			(0x2106)
#define CKM_AES_CFB128			(0x2107)
#define CKM_RSA_PKCS_TPM_1_1		(0x4001)
#define CKM_RSA_PKCS_OAEPTPM_1_1	(0x4002)
#define CKM_VENDOR_DEFINED		((unsigned long) (1 << 31))


struct ck_mechanism
{
  ck_mechanism_type_t mechanism;
  void *parameter;
  unsigned long parameter_len;
};


struct ck_mechanism_info
{
  unsigned long min_key_size;
  unsigned long max_key_size;
  ck_flags_t flags;
};

#define CKF_HW			(1 << 0)
#define CKF_ENCRYPT		(1 << 8)
#define CKF_DECRYPT		(1 << 9)
#define CKF_DIGEST		(1 << 10)
#define CKF_SIGN		(1 << 11)
#define CKF_SIGN_RECOVER	(1 << 12)
#define CKF_VERIFY		(1 << 13)
#define CKF_VERIFY_RECOVER	(1 << 14)
#define CKF_GENERATE		(1 << 15)
#define CKF_GENERATE_KEY_PAIR	(1 << 16)
#define CKF_WRAP		(1 << 17)
#define CKF_UNWRAP		(1 << 18)
#define CKF_DERIVE		(1 << 19)
#define CKF_EC_F_P		(1 << 20)
#define CKF_EC_F_2M		(1 << 21)
#define CKF_EC_ECPARAMETERS	(1 << 22)
#define CKF_EC_NAMEDCURVE	(1 << 23)
#define CKF_EC_UNCOMPRESS	(1 << 24)
#define CKF_EC_COMPRESS		(1 << 25)
#define CKF_EXTENSION		((unsigned long) (1 << 31))


/* The following MGFs are defined */
#define CKG_MGF1_SHA1         (0x00000001)
#define CKG_MGF1_SHA256       (0x00000002)
#define CKG_MGF1_SHA384       (0x00000003)
#define CKG_MGF1_SHA512       (0x00000004)
#define CKG_MGF1_SHA224       (0x00000005)

struct ck_rsa_pkcs_oaep_params {
  ck_mechanism_type_t hash_alg;
  unsigned long mgf;
  unsigned long source;
  void *source_data;
  unsigned long source_data_len;
};

struct ck_rsa_pkcs_pss_params {
  ck_mechanism_type_t hash_alg;
  unsigned long mgf;
  unsigned long slen;
};

typedef unsigned long ck_ec_kdf_type_t;

/* The following EC Key Derivation Functions are defined */
#define CKD_NULL                       (0x00000001)
#define CKD_SHA1_KDF                   (0x00000002)

struct ck_ecdh1_derive_params {
  ck_ec_kdf_type_t kdf;
  unsigned long shared_data_len;
  unsigned char *shared_data;
  unsigned long public_data_len;
  unsigned char *public_data;
};

struct ck_ecdh2_derive_params {
  ck_ec_kdf_type_t kdf;
  unsigned long shared_data_len;
  unsigned char *shared_data;
  unsigned long public_data_len;
  unsigned char *public_data;
  unsigned long private_data_len;
  ck_object_handle_t private_data;
  unsigned long public_data_len2;
  unsigned char *public_data2;
};

struct ck_ecmqv_derive_params {
  ck_ec_kdf_type_t kdf;
  unsigned long shared_data_len;
  unsigned char *shared_data;
  unsigned long public_data_len;
  unsigned char *public_data;
  unsigned long private_data_len;
  ck_object_handle_t private_data;
  unsigned long public_data_len2;
  unsigned char *public_data2;
  ck_object_handle_t public_key;
};

typedef unsigned long ck_x9_42_dh_kdf_type_t;

/* The following X9.42 DH key derivation functions are defined */
#define CKD_SHA1_KDF_ASN1              (0x00000003)
#define CKD_SHA1_KDF_CONCATENATE       (0x00000004)
#define CKD_SHA224_KDF                 (0x00000005)
#define CKD_SHA256_KDF                 (0x00000006)
#define CKD_SHA384_KDF                 (0x00000007)
#define CKD_SHA512_KDF                 (0x00000008)
#define CKD_CPDIVERSIFY_KDF            (0x00000009)

struct ck_x9_42_dh1_derive_params {
  ck_x9_42_dh_kdf_type_t kdf;
  unsigned long other_info_len;
  unsigned char *other_info;
  unsigned long public_data_len;
  unsigned char *public_data;
};

struct ck_x9_42_dh2_derive_params {
  ck_x9_42_dh_kdf_type_t kdf;
  unsigned long other_info_len;
  unsigned char *other_info;
  unsigned long public_data_len;
  unsigned char *public_data;
  unsigned long private_data_len;
  ck_object_handle_t private_data;
  unsigned long public_data_len2;
  unsigned char *public_data2;
};

struct ck_x9_42_mqv_derive_params {
  ck_x9_42_dh_kdf_type_t kdf;
  unsigned long other_info_len;
  unsigned char *other_info;
  unsigned long public_data_len;
  unsigned char *public_data;
  unsigned long private_data_len;
  ck_object_handle_t private_data;
  unsigned long public_data_len2;
  unsigned char *public_data2;
  ck_object_handle_t public_key;
};


/* Flags for C_WaitForSlotEvent.  */
#define CKF_DONT_BLOCK				(1)


typedef unsigned long ck_rv_t;


typedef ck_rv_t (*ck_notify_t) (ck_session_handle_t session,
				ck_notification_t event, void *application);

/* Forward reference.  */
struct ck_function_list;

#define _CK_DECLARE_FUNCTION(name, args)	\
typedef ck_rv_t (*CK_ ## name) args;		\
ck_rv_t CK_SPEC name args

_CK_DECLARE_FUNCTION (C_Initialize, (void *init_args));
_CK_DECLARE_FUNCTION (C_Finalize, (void *reserved));
_CK_DECLARE_FUNCTION (C_GetInfo, (struct ck_info *info));
_CK_DECLARE_FUNCTION (C_GetFunctionList,
		      (struct ck_function_list **function_list));

_CK_DECLARE_FUNCTION (C_GetSlotList,
		      (unsigned char token_present, ck_slot_id_t *slot_list,
		       unsigned long *count));
_CK_DECLARE_FUNCTION (C_GetSlotInfo,
		      (ck_slot_id_t slot_id, struct ck_slot_info *info));
_CK_DECLARE_FUNCTION (C_GetTokenInfo,
		      (ck_slot_id_t slot_id, struct ck_token_info *info));
_CK_DECLARE_FUNCTION (C_WaitForSlotEvent,
		      (ck_flags_t flags, ck_slot_id_t *slot, void *reserved));
_CK_DECLARE_FUNCTION (C_GetMechanismList,
		      (ck_slot_id_t slot_id,
		       ck_mechanism_type_t *mechanism_list,
		       unsigned long *count));
_CK_DECLARE_FUNCTION (C_GetMechanismInfo,
		      (ck_slot_id_t slot_id, ck_mechanism_type_t type,
		       struct ck_mechanism_info *info));
_CK_DECLARE_FUNCTION (C_InitToken,
		      (ck_slot_id_t slot_id, unsigned char *pin,
		       unsigned long pin_len, unsigned char *label));
_CK_DECLARE_FUNCTION (C_InitPIN,
		      (ck_session_handle_t session, unsigned char *pin,
		       unsigned long pin_len));
_CK_DECLARE_FUNCTION (C_SetPIN,
		      (ck_session_handle_t session, unsigned char *old_pin,
		       unsigned long old_len, unsigned char *new_pin,
		       unsigned long new_len));

_CK_DECLARE_FUNCTION (C_OpenSession,
		      (ck_slot_id_t slot_id, ck_flags_t flags,
		       void *application, ck_notify_t notify,
		       ck_session_handle_t *session));
_CK_DECLARE_FUNCTION (C_CloseSession, (ck_session_handle_t session));
_CK_DECLARE_FUNCTION (C_CloseAllSessions, (ck_slot_id_t slot_id));
_CK_DECLARE_FUNCTION (C_GetSessionInfo,
		      (ck_session_handle_t session,
		       struct ck_session_info *info));
_CK_DECLARE_FUNCTION (C_GetOperationState,
		      (ck_session_handle_t session,
		       unsigned char *operation_state,
		       unsigned long *operation_state_len));
_CK_DECLARE_FUNCTION (C_SetOperationState,
		      (ck_session_handle_t session,
		       unsigned char *operation_state,
		       unsigned long operation_state_len,
		       ck_object_handle_t encryption_key,
		       ck_object_handle_t authentiation_key));
_CK_DECLARE_FUNCTION (C_Login,
		      (ck_session_handle_t session, ck_user_type_t user_type,
		       unsigned char *pin, unsigned long pin_len));
_CK_DECLARE_FUNCTION (C_Logout, (ck_session_handle_t session));

_CK_DECLARE_FUNCTION (C_CreateObject,
		      (ck_session_handle_t session,
		       struct ck_attribute *templ,
		       unsigned long count, ck_object_handle_t *object));
_CK_DECLARE_FUNCTION (C_CopyObject,
		      (ck_session_handle_t session, ck_object_handle_t object,
		       struct ck_attribute *templ, unsigned long count,
		       ck_object_handle_t *new_object));
_CK_DECLARE_FUNCTION (C_DestroyObject,
		      (ck_session_handle_t session,
		       ck_object_handle_t object));
_CK_DECLARE_FUNCTION (C_GetObjectSize,
		      (ck_session_handle_t session,
		       ck_object_handle_t object,
		       unsigned long *size));
_CK_DECLARE_FUNCTION (C_GetAttributeValue,
		      (ck_session_handle_t session,
		       ck_object_handle_t object,
		       struct ck_attribute *templ,
		       unsigned long count));
_CK_DECLARE_FUNCTION (C_SetAttributeValue,
		      (ck_session_handle_t session,
		       ck_object_handle_t object,
		       struct ck_attribute *templ,
		       unsigned long count));
_CK_DECLARE_FUNCTION (C_FindObjectsInit,
		      (ck_session_handle_t session,
		       struct ck_attribute *templ,
		       unsigned long count));
_CK_DECLARE_FUNCTION (C_FindObjects,
		      (ck_session_handle_t session,
		       ck_object_handle_t *object,
		       unsigned long max_object_count,
		       unsigned long *object_count));
_CK_DECLARE_FUNCTION (C_FindObjectsFinal,
		      (ck_session_handle_t session));

_CK_DECLARE_FUNCTION (C_EncryptInit,
		      (ck_session_handle_t session,
		       struct ck_mechanism *mechanism,
		       ck_object_handle_t key));
_CK_DECLARE_FUNCTION (C_Encrypt,
		      (ck_session_handle_t session,
		       unsigned char *data, unsigned long data_len,
		       unsigned char *encrypted_data,
		       unsigned long *encrypted_data_len));
_CK_DECLARE_FUNCTION (C_EncryptUpdate,
		      (ck_session_handle_t session,
		       unsigned char *part, unsigned long part_len,
		       unsigned char *encrypted_part,
		       unsigned long *encrypted_part_len));
_CK_DECLARE_FUNCTION (C_EncryptFinal,
		      (ck_session_handle_t session,
		       unsigned char *last_encrypted_part,
		       unsigned long *last_encrypted_part_len));

_CK_DECLARE_FUNCTION (C_DecryptInit,
		      (ck_session_handle_t session,
		       struct ck_mechanism *mechanism,
		       ck_object_handle_t key));
_CK_DECLARE_FUNCTION (C_Decrypt,
		      (ck_session_handle_t session,
		       unsigned char *encrypted_data,
		       unsigned long encrypted_data_len,
		       unsigned char *data, unsigned long *data_len));
_CK_DECLARE_FUNCTION (C_DecryptUpdate,
		      (ck_session_handle_t session,
		       unsigned char *encrypted_part,
		       unsigned long encrypted_part_len,
		       unsigned char *part, unsigned long *part_len));
_CK_DECLARE_FUNCTION (C_DecryptFinal,
		      (ck_session_handle_t session,
		       unsigned char *last_part,
		       unsigned long *last_part_len));

_CK_DECLARE_FUNCTION (C_DigestInit,
		      (ck_session_handle_t session,
		       struct ck_mechanism *mechanism));
_CK_DECLARE_FUNCTION (C_Digest,
		      (ck_session_handle_t session,
		       unsigned char *data, unsigned long data_len,
		       unsigned char *digest,
		       unsigned long *digest_len));
_CK_DECLARE_FUNCTION (C_DigestUpdate,
		      (ck_session_handle_t session,
		       unsigned char *part, unsigned long part_len));
_CK_DECLARE_FUNCTION (C_DigestKey,
		      (ck_session_handle_t session, ck_object_handle_t key));
_CK_DECLARE_FUNCTION (C_DigestFinal,
		      (ck_session_handle_t session,
		       unsigned char *digest,
		       unsigned long *digest_len));

_CK_DECLARE_FUNCTION (C_SignInit,
		      (ck_session_handle_t session,
		       struct ck_mechanism *mechanism,
		       ck_object_handle_t key));
_CK_DECLARE_FUNCTION (C_Sign,
		      (ck_session_handle_t session,
		       unsigned char *data, unsigned long data_len,
		       unsigned char *signature,
		       unsigned long *signature_len));
_CK_DECLARE_FUNCTION (C_SignUpdate,
		      (ck_session_handle_t session,
		       unsigned char *part, unsigned long part_len));
_CK_DECLARE_FUNCTION (C_SignFinal,
		      (ck_session_handle_t session,
		       unsigned char *signature,
		       unsigned long *signature_len));
_CK_DECLARE_FUNCTION (C_SignRecoverInit,
		      (ck_session_handle_t session,
		       struct ck_mechanism *mechanism,
		       ck_object_handle_t key));
_CK_DECLARE_FUNCTION (C_SignRecover,
		      (ck_session_handle_t session,
		       unsigned char *data, unsigned long data_len,
		       unsigned char *signature,
		       unsigned long *signature_len));

_CK_DECLARE_FUNCTION (C_VerifyInit,
		      (ck_session_handle_t session,
		       struct ck_mechanism *mechanism,
		       ck_object_handle_t key));
_CK_DECLARE_FUNCTION (C_Verify,
		      (ck_session_handle_t session,
		       unsigned char *data, unsigned long data_len,
		       unsigned char *signature,
		       unsigned long signature_len));
_CK_DECLARE_FUNCTION (C_VerifyUpdate,
		      (ck_session_handle_t session,
		       unsigned char *part, unsigned long part_len));
_CK_DECLARE_FUNCTION (C_VerifyFinal,
		      (ck_session_handle_t session,
		       unsigned char *signature,
		       unsigned long signature_len));
_CK_DECLARE_FUNCTION (C_VerifyRecoverInit,
		      (ck_session_handle_t session,
		       struct ck_mechanism *mechanism,
		       ck_object_handle_t key));
_CK_DECLARE_FUNCTION (C_VerifyRecover,
		      (ck_session_handle_t session,
		       unsigned char *signature,
		       unsigned long signature_len,
		       unsigned char *data,
		       unsigned long *data_len));

_CK_DECLARE_FUNCTION (C_DigestEncryptUpdate,
		      (ck_session_handle_t session,
		       unsigned char *part, unsigned long part_len,
		       unsigned char *encrypted_part,
		       unsigned long *encrypted_part_len));
_CK_DECLARE_FUNCTION (C_DecryptDigestUpdate,
		      (ck_session_handle_t session,
		       unsigned char *encrypted_part,
		       unsigned long encrypted_part_len,
		       unsigned char *part,
		       unsigned long *part_len));
_CK_DECLARE_FUNCTION (C_SignEncryptUpdate,
		      (ck_session_handle_t session,
		       unsigned char *part, unsigned long part_len,
		       unsigned char *encrypted_part,
		       unsigned long *encrypted_part_len));
_CK_DECLARE_FUNCTION (C_DecryptVerifyUpdate,
		      (ck_session_handle_t session,
		       unsigned char *encrypted_part,
		       unsigned long encrypted_part_len,
		       unsigned char *part,
		       unsigned long *part_len));

_CK_DECLARE_FUNCTION (C_GenerateKey,
		      (ck_session_handle_t session,
		       struct ck_mechanism *mechanism,
		       struct ck_attribute *templ,
		       unsigned long count,
		       ck_object_handle_t *key));
_CK_DECLARE_FUNCTION (C_GenerateKeyPair,
		      (ck_session_handle_t session,
		       struct ck_mechanism *mechanism,
		       struct ck_attribute *public_key_template,
		       unsigned long public_key_attribute_count,
		       struct ck_attribute *private_key_template,
		       unsigned long private_key_attribute_count,
		       ck_object_handle_t *public_key,
		       ck_object_handle_t *private_key));
_CK_DECLARE_FUNCTION (C_WrapKey,
		      (ck_session_handle_t session,
		       struct ck_mechanism *mechanism,
		       ck_object_handle_t wrapping_key,
		       ck_object_handle_t key,
		       unsigned char *wrapped_key,
		       unsigned long *wrapped_key_len));
_CK_DECLARE_FUNCTION (C_UnwrapKey,
		      (ck_session_handle_t session,
		       struct ck_mechanism *mechanism,
		       ck_object_handle_t unwrapping_key,
		       unsigned char *wrapped_key,
		       unsigned long wrapped_key_len,
		       struct ck_attribute *templ,
		       unsigned long attribute_count,
		       ck_object_handle_t *key));
_CK_DECLARE_FUNCTION (C_DeriveKey,
		      (ck_session_handle_t session,
		       struct ck_mechanism *mechanism,
		       ck_object_handle_t base_key,
		       struct ck_attribute *templ,
		       unsigned long attribute_count,
		       ck_object_handle_t *key));

_CK_DECLARE_FUNCTION (C_SeedRandom,
		      (ck_session_handle_t session, unsigned char *seed,
		       unsigned long seed_len));
_CK_DECLARE_FUNCTION (C_GenerateRandom,
		      (ck_session_handle_t session,
		       unsigned char *random_data,
		       unsigned long random_len));

_CK_DECLARE_FUNCTION (C_GetFunctionStatus, (ck_session_handle_t session));
_CK_DECLARE_FUNCTION (C_CancelFunction, (ck_session_handle_t session));


struct ck_function_list
{
  struct ck_version version;
  CK_C_Initialize C_Initialize;
  CK_C_Finalize C_Finalize;
  CK_C_GetInfo C_GetInfo;
  CK_C_GetFunctionList C_GetFunctionList;
  CK_C_GetSlotList C_GetSlotList;
  CK_C_GetSlotInfo C_GetSlotInfo;
  CK_C_GetTokenInfo C_GetTokenInfo;
  CK_C_GetMechanismList C_GetMechanismList;
  CK_C_GetMechanismInfo C_GetMechanismInfo;
  CK_C_InitToken C_InitToken;
  CK_C_InitPIN C_InitPIN;
  CK_C_SetPIN C_SetPIN;
  CK_C_OpenSession C_OpenSession;
  CK_C_CloseSession C_CloseSession;
  CK_C_CloseAllSessions C_CloseAllSessions;
  CK_C_GetSessionInfo C_GetSessionInfo;
  CK_C_GetOperationState C_GetOperationState;
  CK_C_SetOperationState C_SetOperationState;
  CK_C_Login C_Login;
  CK_C_Logout C_Logout;
  CK_C_CreateObject C_CreateObject;
  CK_C_CopyObject C_CopyObject;
  CK_C_DestroyObject C_DestroyObject;
  CK_C_GetObjectSize C_GetObjectSize;
  CK_C_GetAttributeValue C_GetAttributeValue;
  CK_C_SetAttributeValue C_SetAttributeValue;
  CK_C_FindObjectsInit C_FindObjectsInit;
  CK_C_FindObjects C_FindObjects;
  CK_C_FindObjectsFinal C_FindObjectsFinal;
  CK_C_EncryptInit C_EncryptInit;
  CK_C_Encrypt C_Encrypt;
  CK_C_EncryptUpdate C_EncryptUpdate;
  CK_C_EncryptFinal C_EncryptFinal;
  CK_C_DecryptInit C_DecryptInit;
  CK_C_Decrypt C_Decrypt;
  CK_C_DecryptUpdate C_DecryptUpdate;
  CK_C_DecryptFinal C_DecryptFinal;
  CK_C_DigestInit C_DigestInit;
  CK_C_Digest C_Digest;
  CK_C_DigestUpdate C_DigestUpdate;
  CK_C_DigestKey C_DigestKey;
  CK_C_DigestFinal C_DigestFinal;
  CK_C_SignInit C_SignInit;
  CK_C_Sign C_Sign;
  CK_C_SignUpdate C_SignUpdate;
  CK_C_SignFinal C_SignFinal;
  CK_C_SignRecoverInit C_SignRecoverInit;
  CK_C_SignRecover C_SignRecover;
  CK_C_VerifyInit C_VerifyInit;
  CK_C_Verify C_Verify;
  CK_C_VerifyUpdate C_VerifyUpdate;
  CK_C_VerifyFinal C_VerifyFinal;
  CK_C_VerifyRecoverInit C_VerifyRecoverInit;
  CK_C_VerifyRecover C_VerifyRecover;
  CK_C_DigestEncryptUpdate C_DigestEncryptUpdate;
  CK_C_DecryptDigestUpdate C_DecryptDigestUpdate;
  CK_C_SignEncryptUpdate C_SignEncryptUpdate;
  CK_C_DecryptVerifyUpdate C_DecryptVerifyUpdate;
  CK_C_GenerateKey C_GenerateKey;
  CK_C_GenerateKeyPair C_GenerateKeyPair;
  CK_C_WrapKey C_WrapKey;
  CK_C_UnwrapKey C_UnwrapKey;
  CK_C_DeriveKey C_DeriveKey;
  CK_C_SeedRandom C_SeedRandom;
  CK_C_GenerateRandom C_GenerateRandom;
  CK_C_GetFunctionStatus C_GetFunctionStatus;
  CK_C_CancelFunction C_CancelFunction;
  CK_C_WaitForSlotEvent C_WaitForSlotEvent;
};


typedef ck_rv_t (*ck_createmutex_t) (void **mutex);
typedef ck_rv_t (*ck_destroymutex_t) (void *mutex);
typedef ck_rv_t (*ck_lockmutex_t) (void *mutex);
typedef ck_rv_t (*ck_unlockmutex_t) (void *mutex);


struct ck_c_initialize_args
{
  ck_createmutex_t create_mutex;
  ck_destroymutex_t destroy_mutex;
  ck_lockmutex_t lock_mutex;
  ck_unlockmutex_t unlock_mutex;
  ck_flags_t flags;
  void *reserved;
};


#define CKF_LIBRARY_CANT_CREATE_OS_THREADS	(1 << 0)
#define CKF_OS_LOCKING_OK			(1 << 1)

#define CKR_OK					(0)
#define CKR_CANCEL				(1)
#define CKR_HOST_MEMORY				(2)
#define CKR_SLOT_ID_INVALID			(3)
#define CKR_GENERAL_ERROR			(5)
#define CKR_FUNCTION_FAILED			(6)
#define CKR_ARGUMENTS_BAD			(7)
#define CKR_NO_EVENT				(8)
#define CKR_NEED_TO_CREATE_THREADS		(9)
#define CKR_CANT_LOCK				(0xa)
#define CKR_ATTRIBUTE_READ_ONLY			(0x10)
#define CKR_ATTRIBUTE_SENSITIVE			(0x11)
#define CKR_ATTRIBUTE_TYPE_INVALID		(0x12)
#define CKR_ATTRIBUTE_VALUE_INVALID		(0x13)
#define CKR_COPY_PROHIBITED			(0x1A)
#define CKR_DATA_INVALID			(0x20)
#define CKR_DATA_LEN_RANGE			(0x21)
#define CKR_DEVICE_ERROR			(0x30)
#define CKR_DEVICE_MEMORY			(0x31)
#define CKR_DEVICE_REMOVED			(0x32)
#define CKR_ENCRYPTED_DATA_INVALID		(0x40)
#define CKR_ENCRYPTED_DATA_LEN_RANGE		(0x41)
#define CKR_FUNCTION_CANCELED			(0x50)
#define CKR_FUNCTION_NOT_PARALLEL		(0x51)
#define CKR_FUNCTION_NOT_SUPPORTED		(0x54)
#define CKR_KEY_HANDLE_INVALID			(0x60)
#define CKR_KEY_SIZE_RANGE			(0x62)
#define CKR_KEY_TYPE_INCONSISTENT		(0x63)
#define CKR_KEY_NOT_NEEDED			(0x64)
#define CKR_KEY_CHANGED				(0x65)
#define CKR_KEY_NEEDED				(0x66)
#define CKR_KEY_INDIGESTIBLE			(0x67)
#define CKR_KEY_FUNCTION_NOT_PERMITTED		(0x68)
#define CKR_KEY_NOT_WRAPPABLE			(0x69)
#define CKR_KEY_UNEXTRACTABLE			(0x6a)
#define CKR_MECHANISM_INVALID			(0x70)
#define CKR_MECHANISM_PARAM_INVALID		(0x71)
#define CKR_OBJECT_HANDLE_INVALID		(0x82)
#define CKR_OPERATION_ACTIVE			(0x90)
#define CKR_OPERATION_NOT_INITIALIZED		(0x91)
#define CKR_PIN_INCORRECT			(0xa0)
#define CKR_PIN_INVALID				(0xa1)
#define CKR_PIN_LEN_RANGE			(0xa2)
#define CKR_PIN_EXPIRED				(0xa3)
#define CKR_PIN_LOCKED				(0xa4)
#define CKR_SESSION_CLOSED			(0xb0)
#define CKR_SESSION_COUNT			(0xb1)
#define CKR_SESSION_HANDLE_INVALID		(0xb3)
#define CKR_SESSION_PARALLEL_NOT_SUPPORTED	(0xb4)
#define CKR_SESSION_READ_ONLY			(0xb5)
#define CKR_SESSION_EXISTS			(0xb6)
#define CKR_SESSION_READ_ONLY_EXISTS		(0xb7)
#define CKR_SESSION_READ_WRITE_SO_EXISTS	(0xb8)
#define CKR_SIGNATURE_INVALID			(0xc0)
#define CKR_SIGNATURE_LEN_RANGE			(0xc1)
#define CKR_TEMPLATE_INCOMPLETE			(0xd0)
#define CKR_TEMPLATE_INCONSISTENT		(0xd1)
#define CKR_TOKEN_NOT_PRESENT			(0xe0)
#define CKR_TOKEN_NOT_RECOGNIZED		(0xe1)
#define CKR_TOKEN_WRITE_PROTECTED		(0xe2)
#define	CKR_UNWRAPPING_KEY_HANDLE_INVALID	(0xf0)
#define CKR_UNWRAPPING_KEY_SIZE_RANGE		(0xf1)
#define CKR_UNWRAPPING_KEY_TYPE_INCONSISTENT	(0xf2)
#define CKR_USER_ALREADY_LOGGED_IN		(0x100)
#define CKR_USER_NOT_LOGGED_IN			(0x101)
#define CKR_USER_PIN_NOT_INITIALIZED		(0x102)
#define CKR_USER_TYPE_INVALID			(0x103)
#define CKR_USER_ANOTHER_ALREADY_LOGGED_IN	(0x104)
#define CKR_USER_TOO_MANY_TYPES			(0x105)
#define CKR_WRAPPED_KEY_INVALID			(0x110)
#define CKR_WRAPPED_KEY_LEN_RANGE		(0x112)
#define CKR_WRAPPING_KEY_HANDLE_INVALID		(0x113)
#define CKR_WRAPPING_KEY_SIZE_RANGE		(0x114)
#define CKR_WRAPPING_KEY_TYPE_INCONSISTENT	(0x115)
#define CKR_RANDOM_SEED_NOT_SUPPORTED		(0x120)
#define CKR_RANDOM_NO_RNG			(0x121)
#define CKR_DOMAIN_PARAMS_INVALID		(0x130)
#define CKR_BUFFER_TOO_SMALL			(0x150)
#define CKR_SAVED_STATE_INVALID			(0x160)
#define CKR_INFORMATION_SENSITIVE		(0x170)
#define CKR_STATE_UNSAVEABLE			(0x180)
#define CKR_CRYPTOKI_NOT_INITIALIZED		(0x190)
#define CKR_CRYPTOKI_ALREADY_INITIALIZED	(0x191)
#define CKR_MUTEX_BAD				(0x1a0)
#define CKR_MUTEX_NOT_LOCKED			(0x1a1)
#define CKR_NEW_PIN_MODE			(0x1b0)
#define CKR_NEXT_OTP				(0x1b1)
#define CKR_EXCEEDED_MAX_ITERATIONS		(0x1b5)
#define CKR_FIPS_SELF_TEST_FAILED		(0x1b6)
#define CKR_LIBRARY_LOAD_FAILED			(0x1b7)
#define CKR_PIN_TOO_WEAK			(0x1b8)
#define CKR_PUBLIC_KEY_INVALID			(0x1b9)
#define CKR_FUNCTION_REJECTED			(0x200)
#define CKR_VENDOR_DEFINED			((unsigned long) (1 << 31))



/* Compatibility layer.  */

#ifdef CRYPTOKI_COMPAT

#undef CK_DEFINE_FUNCTION
#define CK_DEFINE_FUNCTION(retval, name) retval CK_SPEC name

/* For NULL.  */
#include <stddef.h>

typedef unsigned char CK_BYTE;
typedef unsigned char CK_CHAR;
typedef unsigned char CK_UTF8CHAR;
typedef unsigned char CK_BBOOL;
typedef unsigned long int CK_ULONG;
typedef long int CK_LONG;
typedef CK_BYTE *CK_BYTE_PTR;
typedef CK_CHAR *CK_CHAR_PTR;
typedef CK_UTF8CHAR *CK_UTF8CHAR_PTR;
typedef CK_ULONG *CK_ULONG_PTR;
typedef void *CK_VOID_PTR;
typedef void **CK_VOID_PTR_PTR;
#define CK_FALSE 0
#define CK_TRUE 1
#ifndef CK_DISABLE_TRUE_FALSE
#ifndef FALSE
#define FALSE 0
#endif
#ifndef TRUE
#define TRUE 1
#endif
#endif

typedef struct ck_version CK_VERSION;
typedef struct ck_version *CK_VERSION_PTR;

typedef struct ck_info CK_INFO;
typedef struct ck_info *CK_INFO_PTR;

typedef ck_slot_id_t *CK_SLOT_ID_PTR;

typedef struct ck_slot_info CK_SLOT_INFO;
typedef struct ck_slot_info *CK_SLOT_INFO_PTR;

typedef struct ck_token_info CK_TOKEN_INFO;
typedef struct ck_token_info *CK_TOKEN_INFO_PTR;

typedef ck_session_handle_t *CK_SESSION_HANDLE_PTR;

typedef struct ck_session_info CK_SESSION_INFO;
typedef struct ck_session_info *CK_SESSION_INFO_PTR;

typedef ck_object_handle_t *CK_OBJECT_HANDLE_PTR;

typedef ck_object_class_t *CK_OBJECT_CLASS_PTR;

typedef struct ck_attribute CK_ATTRIBUTE;
typedef struct ck_attribute *CK_ATTRIBUTE_PTR;

typedef struct ck_date CK_DATE;
typedef struct ck_date *CK_DATE_PTR;

typedef ck_mechanism_type_t *CK_MECHANISM_TYPE_PTR;

typedef struct ck_mechanism CK_MECHANISM;
typedef struct ck_mechanism *CK_MECHANISM_PTR;

typedef struct ck_mechanism_info CK_MECHANISM_INFO;
typedef struct ck_mechanism_info *CK_MECHANISM_INFO_PTR;

typedef struct ck_rsa_pkcs_oaep_params CK_RSA_PKCS_OAEP_PARAMS;
typedef struct ck_rsa_pkcs_oaep_params *CK_RSA_PKCS_OAEP_PARAMS_PTR;

typedef struct ck_function_list CK_FUNCTION_LIST;
typedef struct ck_function_list *CK_FUNCTION_LIST_PTR;
typedef struct ck_function_list **CK_FUNCTION_LIST_PTR_PTR;

typedef struct ck_c_initialize_args CK_C_INITIALIZE_ARGS;
typedef struct ck_c_initialize_args *CK_C_INITIALIZE_ARGS_PTR;

#define NULL_PTR NULL

/* Delete the helper macros defined at the top of the file.  */
#undef ck_flags_t
#undef ck_version

#undef ck_info
#undef cryptoki_version
#undef manufacturer_id
#undef library_description
#undef library_version

#undef ck_notification_t
#undef ck_slot_id_t

#undef ck_slot_info
#undef slot_description
#undef hardware_version
#undef firmware_version

#undef ck_token_info
#undef serial_number
#undef max_session_count
#undef session_count
#undef max_rw_session_count
#undef rw_session_count
#undef max_pin_len
#undef min_pin_len
#undef total_public_memory
#undef free_public_memory
#undef total_private_memory
#undef free_private_memory
#undef utc_time

#undef ck_session_handle_t
#undef ck_user_type_t
#undef ck_state_t

#undef ck_session_info
#undef slot_id
#undef device_error

#undef ck_object_handle_t
#undef ck_object_class_t
#undef ck_hw_feature_type_t
#undef ck_key_type_t
#undef ck_certificate_type_t
#undef ck_attribute_type_t

#undef ck_attribute
#undef value
#undef value_len

#undef ck_date

#undef ck_mechanism_type_t

#undef ck_mechanism
#undef parameter
#undef parameter_len

#undef ck_mechanism_info
#undef min_key_size
#undef max_key_size

#undef ck_rsa_pkcs_oaep_params
#undef hash_alg
#undef source_data
#undef source_data_len
#undef slen

#undef ck_ec_kdf_type_t
#undef shared_data_len
#undef shared_data
#undef public_data_len
#undef public_data
#undef private_data_len
#undef private_data
#undef public_data_len2
#undef public_data2
#undef public_key

#undef ck_x9_42_dh_kdf_type_t
#undef other_info_len
#undef other_info

#undef ck_rv_t
#undef ck_notify_t

#undef ck_function_list

#undef ck_createmutex_t
#undef ck_destroymutex_t
#undef ck_lockmutex_t
#undef ck_unlockmutex_t

#undef ck_c_initialize_args
#undef create_mutex
#undef destroy_mutex
#undef lock_mutex
#undef unlock_mutex
#undef reserved

#endif	/* CRYPTOKI_COMPAT */


/* System dependencies.  */
#if defined(_WIN32) || defined(CRYPTOKI_FORCE_WIN32)
#pragma pack(pop, cryptoki)
#endif

#if defined(__cplusplus)
}
#endif

#endif	/* PKCS11_H */<|MERGE_RESOLUTION|>--- conflicted
+++ resolved
@@ -474,10 +474,7 @@
 #define CKA_SUBPRIME			(0x131)
 #define CKA_BASE			(0x132)
 #define CKA_PRIME_BITS			(0x133)
-<<<<<<< HEAD
-=======
 #define CKA_SUB_PRIME_BITS		(0x134)
->>>>>>> 61915f6e
 #define CKA_SUBPRIME_BITS		(0x134)
 #define CKA_VALUE_BITS			(0x160)
 #define CKA_VALUE_LEN			(0x161)
